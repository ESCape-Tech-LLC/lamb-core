--- conflicted
+++ resolved
@@ -86,17 +86,13 @@
         'celery',
         'dpath @ git+https://git@github.com/MrJuicyBacon/dpath-python#egg=dpath',
         'sqlalchemy',
-<<<<<<< HEAD
         'sqlalchemy-utils',
-=======
         'cassandra-driver',
->>>>>>> 2300a9d0
         'Pillow',
         'requests',
         'python-magic',
         'python-dateutil',
         'phonenumbers',
-        'six',
         'ipaddress',
         'geopy',
         'furl',
