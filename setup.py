--- conflicted
+++ resolved
@@ -83,19 +83,15 @@
     install_requires=[
         'django',
         'boto3',
-<<<<<<< HEAD
         'celery',
-=======
-        'celery==4.4.7',
->>>>>>> 02114433
         'dpath @ git+https://git@github.com/MrJuicyBacon/dpath-python#egg=dpath',
         'sqlalchemy',
+        'sqlalchemy-utils',
         'Pillow',
         'requests',
         'python-magic',
         'python-dateutil',
         'phonenumbers',
-        'six',
         'ipaddress',
         'geopy',
         'furl',
