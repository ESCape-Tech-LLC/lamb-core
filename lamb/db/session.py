# -*- coding: utf-8 -*-
__author__ = 'KoNEW'


from django.conf import settings

import sqlalchemy as sa
import logging
from sqlalchemy import create_engine
from sqlalchemy.orm import sessionmaker
from sqlalchemy.ext.declarative import declarative_base
from sqlalchemy.pool import NullPool
from furl import furl

from lamb.exc import ServerError

__all__ = [
    'DeclarativeBase', 'metadata', 'lamb_db_session_maker', 'declarative_base', '_engine'
]

logger = logging.getLogger(__name__)


try:
    # TODO: add support for project connection definition with callbacks
    # basic
    _USER = settings.DATABASES['default'].get('USER', None)
    _NAME = settings.DATABASES['default'].get('NAME', None)
    _PASS = settings.DATABASES['default'].get('PASSWORD', None)
    _HOST = settings.DATABASES['default'].get('HOST', None)
    _ENGINE = settings.DATABASES['default'].get('ENGINE', None)
    _OPTS = settings.DATABASES['default'].get('CONNECT_OPTS', None)
    _PORT = settings.DATABASES['default'].get('PORT', None)
    _SESSION_OPTS = settings.DATABASES['default'].get('SESSION_OPTS', {})
<<<<<<< HEAD

=======
>>>>>>> 134e0771
    if _ENGINE is not None:
        _ENGINE = _ENGINE[_ENGINE.rindex('.') + 1:]

    if _ENGINE == 'sqlite3':
        # monkey patch on django/sqlalchemy difference
        _ENGINE = 'sqlite'

    CONNECTION_STRING = furl()
    CONNECTION_STRING.scheme = _ENGINE
    CONNECTION_STRING.username = _USER
    CONNECTION_STRING.password = _PASS
    if _HOST is not None:
        CONNECTION_STRING.host = _HOST
    else:
        CONNECTION_STRING.host = ''
    if _NAME is not None:
        CONNECTION_STRING.path.add(_NAME)
    if _PORT is not None:
        CONNECTION_STRING.port = int(_PORT)
    if _OPTS is not None:
        CONNECTION_STRING.args.update(_OPTS)
    CONNECTION_STRING = CONNECTION_STRING.url

    # pre-fill default engine opts and modify with server settings
    ENGINE_OPTS_POOLED = settings.DATABASES['default'].get('ENGINE_OPTS_POOLED', None)
    if _ENGINE == 'postgresql' and ENGINE_OPTS_POOLED is None:
        ENGINE_OPTS_POOLED = {
            'pool_recycle': 3600,
            'executemany_mode': 'values',
            'executemany_values_page_size': 10000,
            'executemany_batch_page_size': 500
        }
    if ENGINE_OPTS_POOLED is None:
        ENGINE_OPTS_POOLED = {}
    logger.info(f'database engine options would be used for pooled connections: {ENGINE_OPTS_POOLED}')
    _engine = create_engine(CONNECTION_STRING, **ENGINE_OPTS_POOLED)

    ENGINE_OPTS_NON_POOLED = settings.DATABASES['default'].get('ENGINE_OPTS_NON_POOLED', None)
    if _ENGINE == 'postgresql' and ENGINE_OPTS_NON_POOLED is None:
        ENGINE_OPTS_NON_POOLED = {
            'executemany_mode': 'values',
            'executemany_values_page_size': 10000,
            'executemany_batch_page_size': 500
        }
    if ENGINE_OPTS_NON_POOLED is None:
        ENGINE_OPTS_NON_POOLED = {}
    logger.info(f'database engine options would be used for non-pooled connections: {ENGINE_OPTS_NON_POOLED}')
    _no_pool_engine = create_engine(CONNECTION_STRING, poolclass=NullPool, **ENGINE_OPTS_NON_POOLED)
except KeyError as e:
    raise ServerError('Database session constructor failed to get database params')


DeclarativeBase = declarative_base()
metadata = DeclarativeBase.metadata
metadata.bind = _engine
<<<<<<< HEAD
print(f'SESSION OPTS: {_SESSION_OPTS}')

=======
>>>>>>> 134e0771
_session_maker = sessionmaker(bind=_engine, **_SESSION_OPTS)
_no_poll_session_maker = sessionmaker(bind=_no_pool_engine, **_SESSION_OPTS)


def lamb_db_session_maker(pooled: bool = True) -> sa.orm.session.Session:
    """ Constructor for database sqlalchemy sessions """
    if pooled:
        session = _session_maker()
    else:
        session = _no_poll_session_maker()
    return session<|MERGE_RESOLUTION|>--- conflicted
+++ resolved
@@ -32,10 +32,6 @@
     _OPTS = settings.DATABASES['default'].get('CONNECT_OPTS', None)
     _PORT = settings.DATABASES['default'].get('PORT', None)
     _SESSION_OPTS = settings.DATABASES['default'].get('SESSION_OPTS', {})
-<<<<<<< HEAD
-
-=======
->>>>>>> 134e0771
     if _ENGINE is not None:
         _ENGINE = _ENGINE[_ENGINE.rindex('.') + 1:]
 
@@ -70,7 +66,8 @@
         }
     if ENGINE_OPTS_POOLED is None:
         ENGINE_OPTS_POOLED = {}
-    logger.info(f'database engine options would be used for pooled connections: {ENGINE_OPTS_POOLED}')
+    logger.info(f'database engine options would be used for pooled connections: {ENGINE_OPTS_POOLED},'
+                f' session_opts: {_SESSION_OPTS}')
     _engine = create_engine(CONNECTION_STRING, **ENGINE_OPTS_POOLED)
 
     ENGINE_OPTS_NON_POOLED = settings.DATABASES['default'].get('ENGINE_OPTS_NON_POOLED', None)
@@ -82,7 +79,8 @@
         }
     if ENGINE_OPTS_NON_POOLED is None:
         ENGINE_OPTS_NON_POOLED = {}
-    logger.info(f'database engine options would be used for non-pooled connections: {ENGINE_OPTS_NON_POOLED}')
+    logger.info(f'database engine options would be used for non-pooled connections: {ENGINE_OPTS_NON_POOLED},'
+                f' session_opts: {_SESSION_OPTS}')
     _no_pool_engine = create_engine(CONNECTION_STRING, poolclass=NullPool, **ENGINE_OPTS_NON_POOLED)
 except KeyError as e:
     raise ServerError('Database session constructor failed to get database params')
@@ -91,11 +89,6 @@
 DeclarativeBase = declarative_base()
 metadata = DeclarativeBase.metadata
 metadata.bind = _engine
-<<<<<<< HEAD
-print(f'SESSION OPTS: {_SESSION_OPTS}')
-
-=======
->>>>>>> 134e0771
 _session_maker = sessionmaker(bind=_engine, **_SESSION_OPTS)
 _no_poll_session_maker = sessionmaker(bind=_no_pool_engine, **_SESSION_OPTS)
 
