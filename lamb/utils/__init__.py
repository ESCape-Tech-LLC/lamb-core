# -*- coding: utf-8 -*-
__author__ = 'KoNEW'


import random
import string
import json
import uuid
import warnings
import logging
import re
import io
import types
import importlib
import functools
import asyncio
import requests

from datetime import datetime, date, timedelta
from typing import List, Union, TypeVar, Optional, Dict, Tuple, Any
from urllib.parse import urlsplit, urlunsplit, unquote
from collections import OrderedDict
from asgiref.sync import sync_to_async
from PIL import Image as PILImage
from sqlalchemy import asc, desc
from sqlalchemy.orm import Query
from sqlalchemy.ext.declarative import DeclarativeMeta
from sqlalchemy.inspection import inspect
from django.http import HttpRequest
from django.conf import settings

from lamb.exc import InvalidBodyStructureError, InvalidParamTypeError, InvalidParamValueError, ServerError,\
    UpdateRequiredError, ExternalServiceError
from .dpath import dpath_value


__all__ = [
    'LambRequest', 'parse_body_as_json',  'dpath_value', 'string_to_uuid', 'random_string', 'url_append_components', 'clear_white_space',
    'compact_dict', 'compact_list', 'compact',
    'paginated', 'response_paginated', 'response_sorted', 'response_filtered',

    'get_request_body_encoding', 'get_request_accept_encoding',
    'CONTENT_ENCODING_XML', 'CONTENT_ENCODING_JSON', 'CONTENT_ENCODING_MULTIPART',
    'dpath_value',

    'import_class_by_name', 'import_by_name', 'inject_app_defaults',

    'datetime_end', 'datetime_begin',

    'check_device_info_min_versions',

    'DeprecationClassHelper', 'masked_dict', 'timed_lru_cache',
    'async_download_resources', 'async_download_images'
]


logger = logging.getLogger(__name__)


class LambRequest(HttpRequest):
    """ Class used only for proper type hinting in pycharm, not guarantee that properties will exist
    :type lamb_db_session: sqlalchemy.orm.Session | None
    :type lamb_execution_meter: lamb.execution_time.ExecutionTimeMeter | None
    :type lamb_device_info: lamb.types.DeviceInfo | None
    :type lamb_trace_id: str | None
    :type lamb_locale: lamb.types.LambLocale | None
    """
    def __init__(self):
        super(LambRequest, self).__init__()
        self.lamb_db_session = None
        self.lamb_execution_meter = None
        self.lamb_device_info = None
        self.lamb_trace_id = None
        self.lamb_locale = None


# compatibility
VT = TypeVar('VT')


def validated_interval(value: Optional[VT],
                       bottom: VT,
                       top: VT,
                       key: str = None,
                       allow_none: bool = False) -> Optional[VT]:
    from lamb.utils.validators import validate_range
    warnings.warn('validated_interval method is deprecated, use validate_range version',
                  DeprecationWarning, stacklevel=2)
    return validate_range(
        value=value,
        min_value=bottom,
        max_value=top,
        key=key,
        allow_none=allow_none
    )


# parsing
def parse_body_as_json(request: HttpRequest) -> dict:
    """  Parse request object to dictionary as JSON

    :param request: Request object

    :return:  Body parsed as JSON object

    :raises InvalidBodyStructureError: In case of parsing failed or parsed object is not dictionary
    """
    try:
        body = request.body
    except Exception as e:
        raise ServerError('Invalid request object') from e

    try:
        data = json.loads(body)
        if not isinstance(data, dict):
            raise InvalidBodyStructureError('JSON body of request should be represented in a form of dictionary')
        return data
    except ValueError as e:
        raise InvalidBodyStructureError('Could not parse body as JSON object') from e


# reponse utilities
PV = TypeVar('PV', list, Query)


def paginated(data: PV, request: LambRequest) -> dict:
    """ Deprected version of pagination utility

    :param data: Instance of list or query to be paginated
    :param request: Http request
    """
    warnings.warn('paginated method is deprecated, use response_paginated version', DeprecationWarning, stacklevel=2)
    return response_paginated(data, request)


def response_paginated(data: PV, request: LambRequest = None, params: Dict = None, add_extended_query: bool = False) -> dict:
    """ Pagination utility

    Will search for limit/offset params in `request.GET` object and apply it to data, returning
    dictionary that includes info about real offset, limit, total_count, items.

    :param data: Instance of list or query to be paginated
    :param request: Http request (deprecated version)
    :param params: Dictionary with params of pagination
    :param add_extended_query: Flag to add to result extended version of data slice
        (including one more item from begin and and of slice)
    """
    # check params override
    if request is not None and params is None:
        params = request.GET

    # parse omit total
    from lamb.utils.transformers import transform_boolean
    total_omit = dpath_value(params, settings.LAMB_PAGINATION_KEY_OMIT_TOTAL, str,
                              transform=transform_boolean, default=False)

    # parse and check offset
    offset = dpath_value(params, settings.LAMB_PAGINATION_KEY_OFFSET, int, default=0)
    if offset < 0:
        raise InvalidParamValueError('Invalid offset value for pagination',
                                     error_details=settings.LAMB_PAGINATION_KEY_OFFSET)

    # parse and check limit
    limit = dpath_value(params, settings.LAMB_PAGINATION_KEY_LIMIT, int,
                        default=settings.LAMB_PAGINATION_LIMIT_DEFAULT)
    if limit < -1:
        raise InvalidParamValueError('Invalid limit value for pagination',
                                     error_details=settings.LAMB_PAGINATION_KEY_LIMIT)
    if limit > settings.LAMB_PAGINATION_LIMIT_MAX:
        raise InvalidParamValueError('Invalid limit value for pagination - exceed max available',
                                     error_details=settings.LAMB_PAGINATION_KEY_LIMIT)

    # calculate extended values
    extended_additional_count = 0
    if offset > 0:
        extended_offset = offset - 1
        extended_additional_count = extended_additional_count + 1
    else:
        extended_offset = offset

    if limit != -1:
        extended_additional_count = extended_additional_count + 1
        extended_limit = limit + extended_additional_count
    else:
        extended_limit = limit

    # prepare result container
    result = OrderedDict()
    result[settings.LAMB_PAGINATION_KEY_OFFSET] = offset
    result[settings.LAMB_PAGINATION_KEY_LIMIT] = limit

    if isinstance(data, Query):
        # def get_count(q):
        #     # TODO: Add dynamic count function choose based on any join presented in query
        #     # TODO: modify query - returns invalid count in case of join with one-to-many objects
        #     count_q = q.statement.with_only_columns([func.count()]).order_by(None)
        #     count = q.session.execute(count_q).scalar()
        #     return count
        #
        # result[settings.LAMB_PAGINATION_KEY_TOTAL] = get_count(data)
        if not total_omit:
            result[settings.LAMB_PAGINATION_KEY_TOTAL] = data.count()
        else:
            result[settings.LAMB_PAGINATION_KEY_TOTAL] = None

        if limit == -1:
            result[settings.LAMB_PAGINATION_KEY_ITEMS] = data.offset(offset).all()
        else:
            result[settings.LAMB_PAGINATION_KEY_ITEMS] = data.offset(offset).limit(limit).all()

        if add_extended_query:
            if extended_limit == -1:
                result[settings.LAMB_PAGINATION_KEY_ITEMS_EXTENDED] = data.offset(extended_offset).all()
            else:
                result[settings.LAMB_PAGINATION_KEY_ITEMS_EXTENDED] = data.offset(extended_offset)\
                    .limit(extended_limit)\
                    .all()
    elif isinstance(data, list):
        if not total_omit:
            result[settings.LAMB_PAGINATION_KEY_TOTAL] = len(data)
        else:
            result[settings.LAMB_PAGINATION_KEY_TOTAL] = None

        if limit == -1:
            result[settings.LAMB_PAGINATION_KEY_ITEMS] = data[offset:]
        else:
            result[settings.LAMB_PAGINATION_KEY_ITEMS] = data[offset: offset + limit]

        if add_extended_query:
            if extended_limit == -1:
                result[settings.LAMB_PAGINATION_KEY_ITEMS_EXTENDED] = data[offset:]
            else:
                result[settings.LAMB_PAGINATION_KEY_ITEMS_EXTENDED] = \
                    data[extended_offset: extended_offset + extended_limit]
    else:
        result = data

    # little hack for XML proper serialization
    if request is not None and \
            request.META is not None and \
            'HTTP_ACCEPT' in request.META.keys() and \
            request.META['HTTP_ACCEPT'] == 'application/xml' and \
            settings.LAMB_PAGINATION_KEY_ITEMS in result.keys():

        result[settings.LAMB_PAGINATION_KEY_ITEMS] = {'item': result[settings.LAMB_PAGINATION_KEY_ITEMS]}
        tm.append_marker('vary based on header')

    return result


def response_sorted(
        query: Query,
        model_class: DeclarativeMeta,
        params: dict = None,
        default_sorting: str = None,
        **kwargs) -> Query:
    """ Apply order by sortings to sqlalchemy query instance from params dictionary

    :param query: SQLAlchemy query instance to be sorted
    :param model_class: Model class for columns introspection
    :param params_dict: Dictionary that contains params of sorting
    :param default_sorting: Default sorting descriptors
    :param final_sorting: Final step sorting - if provided in kwargs it would be parsed as descriptor andd applied
        to query. By default final step of sorting - is to sort via primary key of model class.
    """
    def extract_sorting_params(_sorting_description, _model_inspection):
        """
        :param _sorting_description: Raw sorting description
        :type _sorting_description: str
        :param _model_inspection: Inspection of model class
        :type _model_inspection: sqlalchemy.orm.mapper.Mapper
        :return: Tuple of atttibute name and sorting function (by default sorting function is desc)
        :rtype: (str, callable)
        """
        # check against regex and extract field and function
        full_regex = re.compile(r'^\w+{\w+}$')
        short_regex = re.compile(r'^\w+$')
        if full_regex.match(_sorting_description) is not None:
            index = _sorting_description.index('{')
            _field = _sorting_description[:index]
            _function = _sorting_description[index+1:-1]
        elif short_regex.match(_sorting_description) is not None:
            _field = _sorting_description
            _function = 'desc'
        else:
            raise InvalidParamValueError('Invalid sorting descriptor format %s' % _sorting_description,
                                         error_details={'key_path': 'sorting', 'descriptor': _sorting_description})

        # check against meta data
        _field = _field.lower()
        if _field not in [c.name for c in _model_inspection.columns]:
            raise InvalidParamValueError(
                'Invalid sorting_field value for descriptor %s. Not found in model' % _sorting_description,
                error_details={'key_path': 'sorting', 'descriptor': _sorting_description, 'field': _field})

        _function = _function.lower()
        if _function not in ['asc', 'desc']:
            raise InvalidParamValueError(
                'Invalid sorting_direction value for descriptor %s. Should be one [asc or desc]' % _sorting_description,
                error_details={'key_path': 'sorting', 'descriptor': _sorting_description})

        _function = asc if _function == 'asc' else desc

        return _field, _function

    # check deprecation
    if 'params_dict' in kwargs and params is None:
        warnings.warn('response_sorted `params_dict` param is deprecated, use `params` instead', DeprecationWarning,
                      stacklevel=2)
        params = kwargs.pop('params_dict')

    # check params
    if default_sorting is not None and not isinstance(default_sorting, str):
        raise ServerError('Improperly configured default_sorting descriptors')
    if not isinstance(params, dict):
        raise ServerError('Improperly configured sorting params dictionary')
    if not isinstance(model_class, DeclarativeMeta):
        raise ServerError('Improperly configured model class meta-data for sorting introspection')
    if not isinstance(query, Query):
        raise ServerError('Improperly configured query item for sorting')

    # prepare model meta-data inspection
    model_inspection = inspect(model_class)

    # extract sorting descriptions
    sorting_descriptions = dpath_value(params, settings.LAMB_SORTING_KEY, str, default=default_sorting)
    if sorting_descriptions is not None:
        sorting_descriptions = unquote(sorting_descriptions)  # dirty hack for invalid arg transfer

    if sorting_descriptions is None:
        sorting_descriptions = ''
    else:
        sorting_descriptions = sorting_descriptions.lower()

    # parse sorting descriptions
    applied_fields = list()
    sorting_descriptions = sorting_descriptions.split(',')
    sorting_descriptions = [s for s in sorting_descriptions if len(s) > 0]
    for sorting_description in sorting_descriptions:
        sorting_field, sorting_function = extract_sorting_params(sorting_description, model_inspection)
        applied_fields.append(sorting_field)
        query = query.order_by(sorting_function(getattr(model_class, sorting_field)))

    # discover final sorting attribute
    if 'final_sorting' in kwargs.keys():
        # final_sorting exist - should parse and apply descriptors
        f_sorting_descriptors = kwargs['final_sorting']
        if f_sorting_descriptors is not None:
            if not isinstance(f_sorting_descriptors, str):
                raise ServerError('Improperly configured final sorting descriptor')
            f_sorting_descriptors = f_sorting_descriptors.split(',')
            f_sorting_descriptors = [f for f in f_sorting_descriptors if len(f_sorting_descriptors) > 0]
            for f_descriptor in f_sorting_descriptors:
                _sorting_field, _sorting_function = extract_sorting_params(f_descriptor, model_inspection)
                applied_fields.append(_sorting_field)
                query = query.order_by(_sorting_function(getattr(model_class, _sorting_field)))
    else:
        # if final sorting omitted - use primary key
        primary_key_columns = [c.name for c in model_inspection.primary_key]
        for pk_column in primary_key_columns:
            if pk_column in applied_fields:
                continue
            query = query.order_by(desc(getattr(model_class, pk_column)))

    return query


def response_filtered(
        query: Query,
        filters: List['lamb.utils.filters.Filter'],
        request: LambRequest = None,
        params: Dict = None) -> Query:
    # check params override
    if request is not None and params is None:
        params = request.GET

    # check params
    from lamb.utils.filters import Filter
    if not isinstance(query, Query):
        logger.warning('Invalid query data type: %s' % query)
        raise ServerError('Improperly configured query item for filtering')
    
    for f in filters:
        if not isinstance(f, Filter):
            logger.warning('Invalid filters item data type: %s' % f)
            raise ServerError('Improperly configured filters for filtering')

    # apply filters
    for f in filters:
        query = f.apply_to_query(query=query, params=params)

    return query


# compacting
def compact(obj: Union[list, dict]) -> Union[list, dict]:
    """ Compact version of container """
    if isinstance(obj, list):
        return [o for o in obj if o is not None]
    elif isinstance(obj, dict):
        return {k: v for k, v in obj.items() if v is not None}
    else:
        return obj


def compact_dict(dct: dict) -> dict:
    """ Compact dict by removing keys with None value """
    warnings.warn('compact_dict deprecated, use compact instead', DeprecationWarning, stacklevel=2)
    return compact(dct)


def compact_list(lst: list) -> list:
    """ Compact list by removing None values """
    warnings.warn('compact_list deprecated, use compact instead', DeprecationWarning, stacklevel=2)
    return compact(lst)


# content/response encoding
CONTENT_ENCODING_JSON = 'application/json'
CONTENT_ENCODING_XML = 'application/xml'
CONTENT_ENCODING_MULTIPART = 'multipart/form-data'


def _get_encoding_for_header(request: HttpRequest, header: str) -> str:
    """" Extract header value from request and interpret it as encoding value

    :raises InvalidParamTypeError: In case header value is not of type string
    """
    # check param types
    if not isinstance(request, HttpRequest):
        raise InvalidParamTypeError('Invalid request instance datatype to determine encoding')
    if not isinstance(header, str):
        raise InvalidParamTypeError('Invalid header datatype to determine encoding')

    # extract header
    header = header.upper()
    header_value = request.META.get(header, 'application/json')
    if not isinstance(header_value, str):
        raise InvalidParamTypeError('Invalid datatype of header value to determine encoding')

    header_value = header_value.lower()
    prefix_mapping = {
        'application/json': CONTENT_ENCODING_JSON,
        'application/xml': CONTENT_ENCODING_XML,
        'text/xml': CONTENT_ENCODING_XML,
        'multipart/form-data': CONTENT_ENCODING_MULTIPART,
    }
    result = header_value
    for key, value in prefix_mapping.items():
        if header_value.startswith(key):
            result = value
            break

    return result


def get_request_body_encoding(request: HttpRequest) -> str:
    """ Extract request body encoding operating over Content-Type HTTP header """
    return _get_encoding_for_header(request, 'CONTENT_TYPE')


def get_request_accept_encoding(request: HttpRequest) -> str:
    """ Extract request accept encoding operating over Http-Accept HTTP header """
    return _get_encoding_for_header(request, 'HTTP_ACCEPT')


# datetime
def datetime_end(value: Union[date, datetime]) -> datetime:
    if not isinstance(value, (date, datetime)):
        raise InvalidParamTypeError('Invalid data type for date/datetime convert')

    return datetime(
        year=value.year,
        month=value.month,
        day=value.day,
        hour=23,
        minute=59,
        second=59,
        microsecond=999,
        tzinfo=getattr(value, 'tzinfo', None)
    )


def datetime_begin(value: Union[date, datetime]) -> datetime:
    if not isinstance(value, (date, datetime)):
        raise InvalidParamTypeError('Invalid data type for date/datetime convert')

    return datetime(
        year=value.year,
        month=value.month,
        day=value.day,
        hour=0,
        minute=0,
        second=0,
        microsecond=0,
        tzinfo=getattr(value, 'tzinfo', None)
    )


# other
def import_by_name(name: str):
    # try to import as module
    def _import_module(_name) -> Optional[types.ModuleType]:
        try:
            return importlib.import_module(_name)
        except ImportError:
            return None

    res = _import_module(name)
    if res is None:
        module, _, func_or_class = name.rpartition('.')
        mod = _import_module(module)
        try:
            res = getattr(mod, func_or_class)
        except AttributeError as e:
            raise ImportError(f'Could not load {name}') from e

    return res


def import_class_by_name(name):
    warnings.warn('import_class_by_name deprecated, use lamb.utils.transformers.import_by_name instead', DeprecationWarning,
                  stacklevel=2)
    return import_by_name(name=name)


def inject_app_defaults(application: str):
    """Inject an application's default settings"""
    try:
        __import__('%s.settings' % application)
        import sys

        # Import our defaults, project defaults, and project settings
        _app_settings = sys.modules['%s.settings' % application]
        _def_settings = sys.modules['django.conf.global_settings']
        _settings = sys.modules['django.conf'].settings

        # Add the values from the application.settings module
        for _k in dir(_app_settings):
            if _k.isupper():
                # Add the value to the default settings module
                setattr(_def_settings, _k, getattr(_app_settings, _k))

                # Add the value to the settings, if not already present
                if not hasattr(_settings, _k):
                    setattr(_settings, _k, getattr(_app_settings, _k))
    except ImportError:
        # Silently skip failing settings modules
        pass


def string_to_uuid(value: str = '', key: Optional[str] = None) -> uuid.UUID:
    """ Convert string into UUID value

    :param value: Value to convert in uuid object
    :param key: Optional key value to include in exception details info

    :raises InvalidParamValueError: If converting process failed
    """
    from lamb.utils.transformers import transform_uuid
    warnings.warn('string_to_uuid deprecated, use lamb.utils.transformers.transform_uuid instead', DeprecationWarning,
                  stacklevel=2)
    return transform_uuid(value, key)


def url_append_components(baseurl: str = '', components: List[str] =list()) -> str:
    """ Append path components to url """
    components = [str(c) for c in components]
    split = urlsplit(baseurl)
    scheme, netloc, path, query, fragment = (split[:])
    if len(path) > 0:
        components.insert(0, path)
    path = '/'.join(c.strip('/') for c in components)
    result = urlunsplit((scheme, netloc, path, query, fragment))
    return result


def clear_white_space(value: Optional[str]) -> Optional[str]:
    """ Clear whitespaces from string: from begining, from ending and repeat in body

    :raises InvalidParamTypeError: In case of value is not string
    """
    if value is None:
        return value
    if not isinstance(value, str):
        raise InvalidParamTypeError('Invalid param type, string expected')
    return ' '.join(value.split())


def random_string(length: int = 10, char_set: str = string.ascii_letters + string.digits) -> str:
    """ Generate random string

    :param length: Length of string to generate, by default 10
    :param char_set: Character set as string to be used as source for random, by default alphanumeric
    """
    result = ''
    for _ in range(length):
        result += random.choice(char_set)
    return result


class DeprecationClassHelper(object):
    def __init__(self, new_target):
        self.new_target = new_target

    def _warn(self):
        warnings.warn(f'Class is deprecated, use {self.new_target} instead', DeprecationWarning, stacklevel=3)

    def __call__(self, *args, **kwargs):
        self._warn()
        return self.new_target(*args, **kwargs)

    def __getattr__(self, attr):
        self._warn()
        return getattr(self.new_target, attr)


def check_device_info_min_versions(request: LambRequest, min_versions: List[Tuple[str, int]]):
    # TODO: migrate to support independent device_info object and not only request
    """ Minimum app version checker

    If request object have info about platform and app build will check compatibility of versions:
    - by default for requests without device info and not specified platforms - skip without exception
    - raise `UpdateRequiredError` if version detected and below minimal requirements
    """
    if request is None:
        return
    if request.lamb_device_info.app_build is None:
        return
    if request.lamb_device_info.device_platform is None:
        return

    for min_v in min_versions:
        try:
            _platform = min_v[0]
            _min_app_build = min_v[1]
            if request.lamb_device_info.device_platform == _platform and _min_app_build > request.lamb_device_info.app_build:
                raise UpdateRequiredError
        except UpdateRequiredError:
            raise
        except Exception as e:
            logger.warning('Skip min version checking for %s cause of invalid structure, error: %s' % (min_v, e))
            continue


def masked_dict(dct: Dict[Any, Any], *masking_keys) -> Dict[Any, Any]:
    return {k: v if k not in masking_keys else '*****' for k, v in dct.items()}


def timed_lru_cache(**timedelta_kwargs):
    def _wrapper(f):
        update_delta = timedelta(**timedelta_kwargs)
        next_update = datetime.utcnow() + update_delta
        logger.warning(f'next update: {next_update}')
        # Apply @lru_cache to f with no cache size limit
        f = functools.lru_cache(None)(f)

        @functools.wraps(f)
        def _wrapped(*args, **kwargs):
            nonlocal next_update
            now = datetime.utcnow()
            if now >= next_update:
                f.cache_clear()
                next_update = now + update_delta
            return f(*args, **kwargs)

        return _wrapped

    return _wrapper


# async downloads
@sync_to_async
def _async_download_url(url: Optional[str], timeout, headers: Optional[Dict[str, Any]] = None) -> Optional[bytes]:
    logger.debug(f'downloading resource from url: {url}, timeout={timeout}, headers={headers}')
    if url is None:
        return None
    else:
        try:
            headers = headers or {}
            res = requests.get(url, timeout=timeout, headers=headers)
            if res.status_code != 200:
                raise ExternalServiceError(f'Could not download resource, invalid status: {url}')
            return res.content
        except requests.RequestException as e:
            raise ExternalServiceError(f'Could not download resource, network error: {url}') from e


async def _async_download_resources(urls: List[Optional[str]], timeout: int, headers: Optional[Dict[str, Any]] = None) -> List[Optional[bytes]]:
    tasks = []
    for url in urls:
        tasks.append(_async_download_url(url=url, timeout=timeout, headers=headers))
    result = await asyncio.gather(*tasks)

    return result


def async_download_resources(urls: List[Optional[str]], timeout=30, headers: Optional[Dict[str, Any]] = None) -> List[Optional[bytes]]:
    loop = asyncio.new_event_loop()
<<<<<<< HEAD
    asyncio.set_event_loop(loop)
    result = loop.run_until_complete(_async_download_resources(urls=urls, timeout=timeout, headers=headers))
=======
    try:
        asyncio.set_event_loop(loop)
        result = loop.run_until_complete(_async_download_resources(urls=urls, timeout=timeout))
    finally:
        loop.close()
>>>>>>> 2b18876f
    return result


def async_download_images(urls: List[Optional[str]], timeout=30, headers: Optional[Dict[str, Any]] = None) -> List[Optional[PILImage.Image]]:
    result = async_download_resources(urls, timeout, headers)
    result = [PILImage.open(io.BytesIO(r)) if r is not None else None for r in result]
    return result<|MERGE_RESOLUTION|>--- conflicted
+++ resolved
@@ -697,16 +697,11 @@
 
 def async_download_resources(urls: List[Optional[str]], timeout=30, headers: Optional[Dict[str, Any]] = None) -> List[Optional[bytes]]:
     loop = asyncio.new_event_loop()
-<<<<<<< HEAD
-    asyncio.set_event_loop(loop)
-    result = loop.run_until_complete(_async_download_resources(urls=urls, timeout=timeout, headers=headers))
-=======
     try:
         asyncio.set_event_loop(loop)
-        result = loop.run_until_complete(_async_download_resources(urls=urls, timeout=timeout))
+        result = loop.run_until_complete(_async_download_resources(urls=urls, timeout=timeout, headers=headers))
     finally:
         loop.close()
->>>>>>> 2b18876f
     return result
 
 
