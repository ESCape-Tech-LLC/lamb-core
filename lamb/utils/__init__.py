# -*- coding: utf-8 -*-
__author__ = 'KoNEW'


import random
import string
import json
import uuid
import warnings
import logging
import re
import io
import types
import importlib
import functools
import asyncio
import requests
import enum
import sys
import sqlalchemy

from datetime import datetime, date, timedelta
from typing import List, Union, TypeVar, Optional, Dict, Tuple, Any, Callable, BinaryIO
from inspect import isclass
from urllib.parse import urlsplit, urlunsplit, unquote
from collections import OrderedDict
from asgiref.sync import sync_to_async
from sqlalchemy import asc, desc
from sqlalchemy.orm import Query
from sqlalchemy.inspection import inspect
from sqlalchemy import Column
from sqlalchemy.ext.hybrid import hybrid_property
from sqlalchemy.orm import ColumnProperty
from sqlalchemy.orm.attributes import QueryableAttribute, InstrumentedAttribute
from sqlalchemy.ext.declarative import DeclarativeMeta
from django.http import HttpRequest
from django.conf import settings
from PIL import Image as PILImage
from xml.etree import cElementTree
from crequest.middleware import CrequestMiddleware

from lamb.exc import InvalidBodyStructureError, InvalidParamTypeError, InvalidParamValueError, ServerError,\
    UpdateRequiredError, ExternalServiceError, ImproperlyConfiguredError
from .dpath import dpath_value


__all__ = [
    'LambRequest', 'parse_body_as_json',  'dpath_value', 'random_string', 'url_append_components',
    'clear_white_space',
    'compact',
    'response_paginated', 'response_sorted', 'response_filtered',

    'get_request_body_encoding', 'get_request_accept_encoding', 'get_current_request',
    'CONTENT_ENCODING_XML', 'CONTENT_ENCODING_JSON', 'CONTENT_ENCODING_MULTIPART',
    'dpath_value',

<<<<<<< HEAD
    'import_by_name', 'inject_app_defaults',
=======
    'import_class_by_name', 'import_by_name', 'inject_app_defaults', 'get_settings_value',
>>>>>>> 02114433

    'datetime_end', 'datetime_begin',

    'check_device_info_versions_above',

    'list_chunks',

    'DeprecationClassHelper', 'masked_dict', 'timed_lru_cache', 'timed_lru_cache_clear',
<<<<<<< HEAD
    'async_download_resources', 'async_download_images', 'image_convert_to_rgb', 'file_is_svg', 'str_coercible',
    'get_columns', 'get_primary_keys',
=======
    'async_download_resources', 'async_download_images', 'async_request_urls',

    'image_convert_to_rgb', 'file_is_svg'
>>>>>>> 02114433
]


logger = logging.getLogger(__name__)


class LambRequest(HttpRequest):
    """ Class used only for proper type hinting in pycharm, does not guarantee that properties will exist
    :type lamb_db_session: sqlalchemy.orm.Session | None
    :type lamb_execution_meter: lamb.execution_time.ExecutionTimeMeter | None
    :type lamb_device_info: lamb.types.DeviceInfo | None
    :type lamb_trace_id: str | None
    :type lamb_locale: lamb.types.LambLocale | None
    :type lamb_track_id: str | None
    """
    def __init__(self):
        super(LambRequest, self).__init__()
        self.lamb_db_session = None
        self.lamb_execution_meter = None
        self.lamb_device_info = None
        self.lamb_trace_id = None
        self.lamb_locale = None
        self.lamb_track_id = None


# parsing
def parse_body_as_json(request: HttpRequest) -> dict:
    """  Parse request object to dictionary as JSON

    :param request: Request object

    :return:  Body parsed as JSON object

    :raises InvalidBodyStructureError: In case of parsing failed or parsed object is not dictionary
    """
    try:
        body = request.body
    except Exception as e:
        raise ServerError('Invalid request object') from e

    try:
        data = json.loads(body)
        if not isinstance(data, dict):
            raise InvalidBodyStructureError('JSON body of request should be represented in a form of dictionary')
        return data
    except ValueError as e:
        raise InvalidBodyStructureError('Could not parse body as JSON object') from e


# response utilities
PV = TypeVar('PV', list, Query)


def response_paginated(data: PV, request: LambRequest = None, params: Dict = None,
                       add_extended_query: bool = False) -> dict:
    """ Pagination utility

    Will search for limit/offset params in `request.GET` object and apply it to data, returning
    dictionary that includes info about real offset, limit, total_count, items.

    :param data: Instance of list or query to be paginated
    :param request: Http request (deprecated version)
    :param params: Dictionary with params of pagination
    :param add_extended_query: Flag to add to result extended version of data slice
        (including one more item from begin and and of slice)
    """
    # check params override
    if request is not None and params is None:
        params = request.GET

    # parse omit total
    from lamb.utils.transformers import transform_boolean
    total_omit = dpath_value(params, settings.LAMB_PAGINATION_KEY_OMIT_TOTAL, str,
                              transform=transform_boolean, default=False)

    # parse and check offset
    offset = dpath_value(params, settings.LAMB_PAGINATION_KEY_OFFSET, int, default=0)
    if offset < 0:
        raise InvalidParamValueError('Invalid offset value for pagination',
                                     error_details=settings.LAMB_PAGINATION_KEY_OFFSET)

    # parse and check limit
    limit = dpath_value(params, settings.LAMB_PAGINATION_KEY_LIMIT, int,
                        default=settings.LAMB_PAGINATION_LIMIT_DEFAULT)
    if limit < -1:
        raise InvalidParamValueError('Invalid limit value for pagination',
                                     error_details=settings.LAMB_PAGINATION_KEY_LIMIT)
    if limit > settings.LAMB_PAGINATION_LIMIT_MAX:
        raise InvalidParamValueError('Invalid limit value for pagination - exceed max available',
                                     error_details=settings.LAMB_PAGINATION_KEY_LIMIT)

    # calculate extended values
    extended_additional_count = 0
    if offset > 0:
        extended_offset = offset - 1
        extended_additional_count = extended_additional_count + 1
    else:
        extended_offset = offset

    if limit != -1:
        extended_additional_count = extended_additional_count + 1
        extended_limit = limit + extended_additional_count
    else:
        extended_limit = limit

    # prepare result container
    result = OrderedDict()
    result[settings.LAMB_PAGINATION_KEY_OFFSET] = offset
    result[settings.LAMB_PAGINATION_KEY_LIMIT] = limit

    if isinstance(data, Query):
        # def get_count(q):
        #     # TODO: Add dynamic count function choose based on any join presented in query
        #     # TODO: modify query - returns invalid count in case of join with one-to-many objects
        #     count_q = q.statement.with_only_columns([func.count()]).order_by(None)
        #     count = q.session.execute(count_q).scalar()
        #     return count
        #
        # result[settings.LAMB_PAGINATION_KEY_TOTAL] = get_count(data)
        if not total_omit:
            result[settings.LAMB_PAGINATION_KEY_TOTAL] = data.count()
        else:
            result[settings.LAMB_PAGINATION_KEY_TOTAL] = None

        if limit == -1:
            result[settings.LAMB_PAGINATION_KEY_ITEMS] = data.offset(offset).all()
        else:
            result[settings.LAMB_PAGINATION_KEY_ITEMS] = data.offset(offset).limit(limit).all()

        if add_extended_query:
            if extended_limit == -1:
                result[settings.LAMB_PAGINATION_KEY_ITEMS_EXTENDED] = data.offset(extended_offset).all()
            else:
                result[settings.LAMB_PAGINATION_KEY_ITEMS_EXTENDED] = data.offset(extended_offset)\
                    .limit(extended_limit)\
                    .all()
    elif isinstance(data, list):
        if not total_omit:
            result[settings.LAMB_PAGINATION_KEY_TOTAL] = len(data)
        else:
            result[settings.LAMB_PAGINATION_KEY_TOTAL] = None

        if limit == -1:
            result[settings.LAMB_PAGINATION_KEY_ITEMS] = data[offset:]
        else:
            result[settings.LAMB_PAGINATION_KEY_ITEMS] = data[offset: offset + limit]

        if add_extended_query:
            if extended_limit == -1:
                result[settings.LAMB_PAGINATION_KEY_ITEMS_EXTENDED] = data[offset:]
            else:
                result[settings.LAMB_PAGINATION_KEY_ITEMS_EXTENDED] = \
                    data[extended_offset: extended_offset + extended_limit]
    else:
        result = data

    # little hack for XML proper serialization
    if request is not None and \
            request.META is not None and \
            'HTTP_ACCEPT' in request.META.keys() and \
            request.META['HTTP_ACCEPT'] == 'application/xml' and \
            settings.LAMB_PAGINATION_KEY_ITEMS in result.keys():

        result[settings.LAMB_PAGINATION_KEY_ITEMS] = {'item': result[settings.LAMB_PAGINATION_KEY_ITEMS]}

    return result


Sorter = Tuple[str, Callable]


def _get_instance_sorting_attribute_names(ins: object) -> List[str]:
    # TODO: add support for instance and model class params
    # TODO: cache results
    # discover sortable attributes
    sortable_attributes = set()

    # append columns
    sortable_attributes.update(set(ins.mapper.column_attrs.values()))

    # append hybrid attributes
    sortable_attributes.update(set([
        ormd for ormd in ins.all_orm_descriptors if type(ormd) == hybrid_property
    ]))

    result = []
    for ormd in sortable_attributes:
        if isinstance(ormd, Column):
            orm_attr_name = ormd.name
        elif isinstance(ormd, (ColumnProperty, QueryableAttribute)):
            orm_attr_name = ormd.key
        elif isinstance(ormd, hybrid_property):
            orm_attr_name = ormd.__name__
        else:
            logger.warning(f'Unsupported orm_descriptor type: {ormd, ormd.__class__}')
            raise ServerError('Could not serialize data')
        result.append(orm_attr_name)

    return result


def _sorting_parse_sorter(raw_sorting_descriptor: str, model_inspection) -> Sorter:
    """ Parse single sorting descriptor """
    # check against regex and extract field and function
    full_regex = re.compile(r'^\w+{\w+}$')
    short_regex = re.compile(r'^\w+$')
    if full_regex.match(raw_sorting_descriptor) is not None:
        index = raw_sorting_descriptor.index('{')
        field = raw_sorting_descriptor[:index]
        sort_functor = raw_sorting_descriptor[index + 1:-1]
    elif short_regex.match(raw_sorting_descriptor) is not None:
        field = raw_sorting_descriptor
        sort_functor = 'desc'
    else:
        raise InvalidParamValueError('Invalid sorting descriptor format %s' % raw_sorting_descriptor,
                                     error_details={'key_path': 'sorting', 'descriptor': raw_sorting_descriptor})

    # check against meta data
    sortable_attributes = _get_instance_sorting_attribute_names(model_inspection)
    field = field.lower()
    if field not in sortable_attributes:
        raise InvalidParamValueError(
            'Invalid sorting_field value for descriptor %s. Not found in model' % raw_sorting_descriptor,
            error_details={'key_path': 'sorting', 'descriptor': raw_sorting_descriptor, 'field': field})

    sort_functor = sort_functor.lower()
    if sort_functor not in ['asc', 'desc']:
        raise InvalidParamValueError(
            'Invalid sorting_direction value for descriptor %s. Should be one [asc or desc]' % raw_sorting_descriptor,
            error_details={'key_path': 'sorting', 'descriptor': raw_sorting_descriptor})

    sort_functor = asc if sort_functor == 'asc' else desc

    return field, sort_functor


def _sorting_parse_descriptors(raw_sorting_descriptors: Optional[str], model_inspection) -> List[Sorter]:
    """ Parse list of sorting descriptors """
    # early return and check params
    if raw_sorting_descriptors is None:
        return []
    if not isinstance(raw_sorting_descriptors, str):
        logger.warning(f'Invalid sorting descriptors type received: {raw_sorting_descriptors}')
        raise InvalidParamTypeError('Invalid sorting descriptors type')
    raw_sorting_descriptors = unquote(raw_sorting_descriptors)  # dirty hack for invalid arg transfer
    raw_sorting_descriptors = raw_sorting_descriptors.lower()

    # parse data
    sorting_descriptors_list = raw_sorting_descriptors.split(',')
    sorting_descriptors_list = [sd for sd in sorting_descriptors_list if len(sd) > 0]
    result = []
    for sd in sorting_descriptors_list:
        result.append(_sorting_parse_sorter(sd, model_inspection))
    return result


def _sorting_apply_sorters(sorters: List[Sorter],
                           query: Query,
                           model_class: DeclarativeMeta,
                           check_duplicate: bool = True) -> Query:
    applied_sort_fields: List[str] = list()
    for (_sorting_field, _sorting_functor) in sorters:
        if _sorting_field in applied_sort_fields and check_duplicate:
            logger.debug(f'skip duplicate sorting field: {_sorting_field}')
            continue
        logger.debug(f'apply sorter: {_sorting_field, _sorting_functor}')
        query = query.order_by(_sorting_functor(getattr(model_class, _sorting_field)))
        applied_sort_fields.append(_sorting_field)
    return query


def response_sorted(
        query: Query,
        model_class: DeclarativeMeta,
        params: dict,
        default_sorting: str = None,
        **kwargs) -> Query:
    """ Apply order by sortings to sqlalchemy query instance from params dictionary

    :param query: SQLAlchemy query instance to be sorted
    :param model_class: Model class for columns introspection
    :param params: Dictionary that contains params of sorting
    :param default_sorting: Default sorting descriptors
    :param final_sorting: Final step sorting - if provided in kwargs it would be parsed as descriptor and applied
        to query. By default final step of sorting - is to sort via primary key of model class.
    :param start_sorting: Initial sorting step - if provided in kwargs it would be parsed as descriptor and applied
        to query before all other descriptors.
    """
    # check params
    if not isinstance(params, dict):
        raise ServerError('Improperly configured sorting params dictionary')
    if not isinstance(model_class, DeclarativeMeta):
        raise ServerError('Improperly configured model class meta-data for sorting introspection')
    if not isinstance(query, Query):
        raise ServerError('Improperly configured query item for sorting')

    # prepare inspection and container
    model_inspection = inspect(model_class)

    # discover and apply start sorters
    all_sorters: List[Sorter] = []
    start_sorters = _sorting_parse_descriptors(
        raw_sorting_descriptors=kwargs.get('start_sorting', None),
        model_inspection=model_inspection
    )
    logger.debug(f'sorters parsed start_sorting: {start_sorters}')
    all_sorters.extend(start_sorters)

    # discover and apply client sorters
    client_sorters = _sorting_parse_descriptors(
        raw_sorting_descriptors=dpath_value(params, settings.LAMB_SORTING_KEY, str, default=default_sorting),
        model_inspection=model_inspection
    )
    logger.debug(f'sorters parsed client_sorters: {client_sorters}')
    all_sorters.extend(client_sorters)

    # discover and apply final sorters
    final_sorters = []
    if 'final_sorting' in kwargs.keys():
        # final_sorting exist - should parse and apply descriptors
        final_sorting_descriptors = kwargs['final_sorting']
        if final_sorting_descriptors is not None:
            final_sorters = _sorting_parse_descriptors(
                raw_sorting_descriptors=final_sorting_descriptors,
                model_inspection=model_inspection
            )
            logger.debug(f'sorters parsed final_sorters [explicit]: {final_sorters}')
    else:
        # if final sorting omitted - use primary key
        primary_key_columns = [c.name for c in model_inspection.primary_key]
        primary_key_descriptors = ','.join([f'{pk_column}{{desc}}' for pk_column in primary_key_columns])
        primary_key_sorters = _sorting_parse_descriptors(
            raw_sorting_descriptors=primary_key_descriptors,
            model_inspection=model_inspection
        )
        logger.debug(f'sorters parsed final_sorters [implicit pkey]: {final_sorters}')
        final_sorters = primary_key_sorters

    # apply sorters
    all_sorters.extend(final_sorters)
    query = _sorting_apply_sorters(
        sorters=all_sorters,
        query=query,
        model_class=model_class,
        check_duplicate=True
    )

    return query


def response_filtered(
        query: Query,
        filters: List['lamb.utils.filters.Filter'],
        request: LambRequest = None,
        params: Dict = None) -> Query:
    # check params override
    if request is not None and params is None:
        params = request.GET

    # check params
    from lamb.utils.filters import Filter
    if not isinstance(query, Query):
        logger.warning('Invalid query data type: %s' % query)
        raise ServerError('Improperly configured query item for filtering')
    
    for f in filters:
        if not isinstance(f, Filter):
            logger.warning('Invalid filters item data type: %s' % f)
            raise ServerError('Improperly configured filters for filtering')

    # apply filters
    for f in filters:
        query = f.apply_to_query(query=query, params=params)

    return query


# compacting
def compact(obj: Union[list, dict]) -> Union[list, dict]:
    """ Compact version of container """
    if isinstance(obj, list):
        return [o for o in obj if o is not None]
    elif isinstance(obj, dict):
        return {k: v for k, v in obj.items() if v is not None}
    else:
        return obj


# content/response encoding
CONTENT_ENCODING_JSON = 'application/json'
CONTENT_ENCODING_XML = 'application/xml'
CONTENT_ENCODING_MULTIPART = 'multipart/form-data'


def _get_encoding_for_header(request: HttpRequest, header: str) -> str:
    """" Extract header value from request and interpret it as encoding value

    :raises InvalidParamTypeError: In case header value is not of type string
    """
    # check param types
    if not isinstance(request, HttpRequest):
        raise InvalidParamTypeError('Invalid request instance datatype to determine encoding')
    if not isinstance(header, str):
        raise InvalidParamTypeError('Invalid header datatype to determine encoding')

    # extract header
    header = header.upper()
    header_value = request.META.get(header, 'application/json')
    if not isinstance(header_value, str):
        raise InvalidParamTypeError('Invalid datatype of header value to determine encoding')

    header_value = header_value.lower()
    prefix_mapping = {
        'application/json': CONTENT_ENCODING_JSON,
        'application/xml': CONTENT_ENCODING_XML,
        'text/xml': CONTENT_ENCODING_XML,
        'multipart/form-data': CONTENT_ENCODING_MULTIPART,
    }
    result = header_value
    for key, value in prefix_mapping.items():
        if header_value.startswith(key):
            result = value
            break

    return result


def get_request_body_encoding(request: HttpRequest) -> str:
    """ Extract request body encoding operating over Content-Type HTTP header """
    return _get_encoding_for_header(request, 'CONTENT_TYPE')


def get_request_accept_encoding(request: HttpRequest) -> str:
    """ Extract request accept encoding operating over Http-Accept HTTP header """
    return _get_encoding_for_header(request, 'HTTP_ACCEPT')


def get_current_request() -> Optional[LambRequest]:
    return CrequestMiddleware.get_request(None)


# datetime
def datetime_end(value: Union[date, datetime]) -> datetime:
    if not isinstance(value, (date, datetime)):
        raise InvalidParamTypeError('Invalid data type for date/datetime convert')

    return datetime(
        year=value.year,
        month=value.month,
        day=value.day,
        hour=23,
        minute=59,
        second=59,
        microsecond=999,
        tzinfo=getattr(value, 'tzinfo', None)
    )


def datetime_begin(value: Union[date, datetime]) -> datetime:
    if not isinstance(value, (date, datetime)):
        raise InvalidParamTypeError('Invalid data type for date/datetime convert')

    return datetime(
        year=value.year,
        month=value.month,
        day=value.day,
        hour=0,
        minute=0,
        second=0,
        microsecond=0,
        tzinfo=getattr(value, 'tzinfo', None)
    )


# other
def import_by_name(name: str):
    # try to import as module
    def _import_module(_name) -> Optional[types.ModuleType]:
        try:
            return importlib.import_module(_name)
        except ImportError:
            return None

    res = _import_module(name)
    if res is None:
        module, _, func_or_class = name.rpartition('.')
        mod = _import_module(module)
        try:
            res = getattr(mod, func_or_class)
        except AttributeError as e:
            raise ImportError(f'Could not load {name}') from e

    return res


<<<<<<< HEAD
=======
def import_class_by_name(name):
    warnings.warn('import_class_by_name deprecated, use lamb.utils.transformers.import_by_name instead', DeprecationWarning,
                  stacklevel=2)
    return import_by_name(name=name)


def get_settings_value(*names, req_type: Optional[Callable] = None, allow_none: bool = True, **kwargs):
    if len(names) == 0:
        raise InvalidParamValueError(f'At least one setting name required')
    elif len(names) == 1:
        names_msg = names[0]
    else:
        names_msg = f'{names[0]} ({"/".join(names[1:])})'

    for index, name in enumerate(names):
        try:
            result = dpath_value(settings, key_path=name, req_type=req_type, allow_none=allow_none, **kwargs)
            if index > 0:
                warnings.warn('Use of deprecated settings param %s, use %s instead' % (name, names[0]),
                              DeprecationWarning)
            return result
        except (ImportError, AttributeError, InvalidBodyStructureError):
            continue
        except Exception as e:
            raise ImproperlyConfiguredError(f'Could not locate {names_msg} settings value with params:'
                                            f' req_type={req_type}, allow_none={allow_none}, kwargs={kwargs}') from e
    raise ImproperlyConfiguredError(f'Could not locate {names_msg} settings value')


>>>>>>> 02114433
def inject_app_defaults(application: str):
    """Inject an application's default settings"""
    try:
        __import__('%s.settings' % application)
        import sys

        # Import our defaults, project defaults, and project settings
        _app_settings = sys.modules['%s.settings' % application]
        _def_settings = sys.modules['django.conf.global_settings']
        _settings = sys.modules['django.conf'].settings

        # Add the values from the application.settings module
        for _k in dir(_app_settings):
            if _k.isupper():
                # Add the value to the default settings module
                setattr(_def_settings, _k, getattr(_app_settings, _k))

                # Add the value to the settings, if not already present
                if not hasattr(_settings, _k):
                    setattr(_settings, _k, getattr(_app_settings, _k))
    except ImportError:
        # Silently skip failing settings modules
        pass


def url_append_components(baseurl: str = '', components: List[str] = None) -> str:
    """ Append path components to url """
    components = [str(c) for c in components] if components else []
    split = urlsplit(baseurl)
    scheme, netloc, path, query, fragment = (split[:])
    if len(path) > 0:
        components.insert(0, path)
    path = '/'.join(c.strip('/') for c in components)
    result = urlunsplit((scheme, netloc, path, query, fragment))
    return result


def clear_white_space(value: Optional[str]) -> Optional[str]:
    """ Clear whitespaces from string: from begining, from ending and repeat in body

    :raises InvalidParamTypeError: In case of value is not string
    """
    if value is None:
        return value
    if not isinstance(value, str):
        raise InvalidParamTypeError('Invalid param type, string expected')
    return ' '.join(value.split())


def random_string(length: int = 10, char_set: str = string.ascii_letters + string.digits) -> str:
    """ Generate random string

    :param length: Length of string to generate, by default 10
    :param char_set: Character set as string to be used as source for random, by default alphanumeric
    """
    result = ''
    for _ in range(length):
        result += random.choice(char_set)
    return result


class DeprecationClassHelper(object):
    def __init__(self, new_target):
        self.new_target = new_target

    def _warn(self):
        warnings.warn(f'Class is deprecated, use {self.new_target} instead', DeprecationWarning, stacklevel=3)

    def __call__(self, *args, **kwargs):
        self._warn()
        return self.new_target(*args, **kwargs)

    def __getattr__(self, attr):
        self._warn()
        return getattr(self.new_target, attr)


def check_device_info_versions_above(source: Any,
                                     versions: List[Tuple[str, int]],
                                     default: bool
                                     ) -> bool:
    """ Application versions check function

        If request/device_info object have info about platform and app build will check compatibility of versions:
        - `default` value used in case of device_info version missing
        - for matched platforms compare app_build field and returns True/False depends on result
    """
    from lamb.types.device_info import DeviceInfo

    # prepare params
    if isinstance(source, HttpRequest):
        _source = getattr(source, 'lamb_device_info', None)
    else:
        _source = source

    if not isinstance(_source, (DeviceInfo, None.__class__)):
        logger.warning(f'received object: {source, source.__class__}')
        raise ServerError(f'Invalid object received for version checking')

    # early return
    if source is None:
        return default
    if _source.app_build is None:
        return default
    if _source.device_platform is None:
        return default

    for min_v in versions:
        try:
            _platform = min_v[0].lower()
            _min_app_build = int(min_v[1]) if not isinstance(min_v[1], (int, float)) else min_v[1]
            if _source.device_platform.lower() == _platform and _min_app_build > _source.app_build:
                return False
        except Exception as e:
            logger.warning(f'Skip above version checking for {min_v} cause of invalid structure, error: {e}')
            continue

    return True


def masked_dict(dct: Dict[Any, Any], *masking_keys) -> Dict[Any, Any]:
    return {k: v if k not in masking_keys else '*****' for k, v in dct.items()}


def list_chunks(lst: list, n: int):
    """Yield successive n-sized chunks from lst."""
    for i in range(0, len(lst), n):
        yield lst[i:i + n]


# time cached
_timed_lru_cache_functions: Dict[Callable, Callable] = {}


def timed_lru_cache(**timedelta_kwargs):
    def _wrapper(func):
        update_delta = timedelta(**timedelta_kwargs)
        next_update = datetime.utcnow() + update_delta
        func_full_name = f'{sys.modules[func.__module__].__name__}.{func.__name__}'
        logger.debug(f'timed_lru_cache initial update calculated: {func_full_name} -> {next_update}')
        # Apply @lru_cache to func with no cache size limit
        func_lru_cached = functools.lru_cache(None)(func)

        _timed_lru_cache_functions[func] = func_lru_cached
        logger.debug(f'time cached functions: {_timed_lru_cache_functions}')

        @functools.wraps(func_lru_cached)
        def _wrapped(*args, **kwargs):
            nonlocal next_update
            now = datetime.utcnow()
            if now >= next_update:
                func_lru_cached.cache_clear()
                next_update = now + update_delta
                logger.debug(f'timed_lru_cache next update calculated: {func_full_name} -> {next_update}')
            return func_lru_cached(*args, **kwargs)

        return _wrapped

    return _wrapper


def timed_lru_cache_clear():
    for func, wrapped_func in _timed_lru_cache_functions.items():
        wrapped_func.cache_clear()
        logger.warning(f'time_lru_cache cleared for: {func} -> {wrapped_func}')


# async downloads
@enum.unique
class AsyncFallStrategy(str, enum.Enum):
    RAISING = 'RAISING'
    NONE = 'NONE'
    EXCEPTION = 'EXCEPTION'


def _handle_async_fall(e: Exception, fall_strategy: AsyncFallStrategy):
    if fall_strategy == AsyncFallStrategy.RAISING:
        raise e
    elif fall_strategy == AsyncFallStrategy.NONE:
        return None
    elif fall_strategy == AsyncFallStrategy.EXCEPTION:
        return e
    else:
        logger.warning(f'Invalid strategy received: {fall_strategy}')
        raise ServerError('Invalid async fall strategy mode')


@sync_to_async
def _async_request_url(url: Optional[str],
                       timeout,
                       fall_strategy: AsyncFallStrategy,
                       headers: Optional[Dict[str, Any]] = None
                       ) -> Optional[Union[requests.Response, Exception]]:
    logger.debug(f'downloading resource from url: {url}, timeout={timeout}, headers={headers}')
    if url is None:
        return None
    else:
        try:
            headers = headers or {}
            res = requests.get(url, timeout=timeout, headers=headers)
            if res.status_code != 200:
                raise ExternalServiceError(f'Could not download resource, invalid status: {url}')
            return res
        except Exception as e:
            return _handle_async_fall(e, fall_strategy)


async def _async_request_resources(urls: List[Optional[str]],
                                   timeout: int,
                                   fall_strategy: AsyncFallStrategy,
                                   headers: Optional[Dict[str, Any]] = None
                                   ) -> List[Optional[Union[requests.Response, Exception]]]:
    tasks = []
    for url in urls:
        tasks.append(_async_request_url(url=url, timeout=timeout, headers=headers, fall_strategy=fall_strategy))
    result = await asyncio.gather(*tasks)

    return result


def async_request_urls(urls: List[Optional[str]],
                  timeout=30,
                  headers: Optional[Dict[str, Any]] = None,
                  fall_strategy: AsyncFallStrategy = AsyncFallStrategy.RAISING
                  ) -> List[Optional[Union[requests.Response, Exception]]]:
    loop = asyncio.new_event_loop()
    try:
        asyncio.set_event_loop(loop)
        result = loop.run_until_complete(
            _async_request_resources(urls=urls, timeout=timeout, headers=headers, fall_strategy=fall_strategy)
        )
    finally:
        loop.close()
    return result


def async_download_resources(urls: List[Optional[str]],
                             timeout=30,
                             headers: Optional[Dict[str, Any]] = None,
                             fall_strategy: AsyncFallStrategy = AsyncFallStrategy.RAISING
                             ) -> List[Optional[bytes]]:
    result = async_request_urls(urls=urls, timeout=timeout, headers=headers, fall_strategy=fall_strategy)
    result = [res.content if isinstance(res, requests.Response) else res for res in result]
    return result


def async_download_images(urls: List[Optional[str]],
                          timeout=30,
                          headers: Optional[Dict[str, Any]] = None,
                          fall_strategy: AsyncFallStrategy = AsyncFallStrategy.RAISING
                          ) -> List[Optional[PILImage.Image]]:
    result = async_download_resources(urls=urls, timeout=timeout, headers=headers, fall_strategy=fall_strategy)
    buffer = []
    for index, res in enumerate(result):
        try:
            if res is None:
                buffer.append(None)
                continue
            buffer.append(PILImage.open(io.BytesIO(res)))
        except Exception as e:
            buffer.append(_handle_async_fall(e, fall_strategy))
    return buffer


def image_convert_to_rgb(image: PILImage.Image) -> PILImage.Image:
    if image.mode == 'RGBA':
        image.load()
        background = PILImage.new('RGB', image.size, (255, 255, 255))
        background.paste(image, mask=image.split()[3])
        return background
    else:
        return image.convert('RGB')


def file_is_svg(file: Union[str, BinaryIO]) -> bool:

    try:
        tag = next(cElementTree.iterparse(file, ('start',)))[1].tag
    except cElementTree.ParseError:
        return False

    return tag == '{http://www.w3.org/2000/svg}svg'


def str_coercible(cls):
    def __str__(self):
        return self.__unicode__()

    cls.__str__ = __str__
    return cls


def get_columns(mixed):
    """
    Return a collection of all Column objects for given SQLAlchemy
    object.

    The type of the collection depends on the type of the object to return the
    columns from.

    :param mixed:
        SA Table object, SA Mapper, SA declarative class, SA declarative class
        instance or an alias of any of these objects
    """
    if isinstance(mixed, sqlalchemy.sql.selectable.Selectable):
        try:
            return mixed.selected_columns
        except AttributeError:  # SQLAlchemy <1.4
            return mixed.c
    if isinstance(mixed, sqlalchemy.orm.util.AliasedClass):
        return sqlalchemy.inspect(mixed).mapper.columns
    if isinstance(mixed, sqlalchemy.orm.Mapper):
        return mixed.columns
    if isinstance(mixed, InstrumentedAttribute):
        return mixed.property.columns
    if isinstance(mixed, ColumnProperty):
        return mixed.columns
    if isinstance(mixed, sqlalchemy.Column):
        return [mixed]
    if not isclass(mixed):
        mixed = mixed.__class__
    return sqlalchemy.inspect(mixed).columns


def get_primary_keys(mixed):
    """
    Return an OrderedDict of all primary keys for given Table object,
    declarative class or declarative class instance.

    :param mixed:
        SA Table object, SA declarative class or SA declarative class instance
    """
    return OrderedDict(
        (
            (key, column) for key, column in get_columns(mixed).items()
            if column.primary_key
        )
    )<|MERGE_RESOLUTION|>--- conflicted
+++ resolved
@@ -27,6 +27,7 @@
 from asgiref.sync import sync_to_async
 from sqlalchemy import asc, desc
 from sqlalchemy.orm import Query
+from sqlalchemy.ext.declarative import DeclarativeMeta
 from sqlalchemy.inspection import inspect
 from sqlalchemy import Column
 from sqlalchemy.ext.hybrid import hybrid_property
@@ -54,11 +55,7 @@
     'CONTENT_ENCODING_XML', 'CONTENT_ENCODING_JSON', 'CONTENT_ENCODING_MULTIPART',
     'dpath_value',
 
-<<<<<<< HEAD
-    'import_by_name', 'inject_app_defaults',
-=======
-    'import_class_by_name', 'import_by_name', 'inject_app_defaults', 'get_settings_value',
->>>>>>> 02114433
+    'import_by_name', 'inject_app_defaults', 'get_settings_value',
 
     'datetime_end', 'datetime_begin',
 
@@ -67,14 +64,10 @@
     'list_chunks',
 
     'DeprecationClassHelper', 'masked_dict', 'timed_lru_cache', 'timed_lru_cache_clear',
-<<<<<<< HEAD
-    'async_download_resources', 'async_download_images', 'image_convert_to_rgb', 'file_is_svg', 'str_coercible',
+    'async_download_resources', 'async_download_images', 'async_request_urls',
+
+    'image_convert_to_rgb', 'file_is_svg', 'str_coercible',
     'get_columns', 'get_primary_keys',
-=======
-    'async_download_resources', 'async_download_images', 'async_request_urls',
-
-    'image_convert_to_rgb', 'file_is_svg'
->>>>>>> 02114433
 ]
 
 
@@ -231,15 +224,6 @@
     else:
         result = data
 
-    # little hack for XML proper serialization
-    if request is not None and \
-            request.META is not None and \
-            'HTTP_ACCEPT' in request.META.keys() and \
-            request.META['HTTP_ACCEPT'] == 'application/xml' and \
-            settings.LAMB_PAGINATION_KEY_ITEMS in result.keys():
-
-        result[settings.LAMB_PAGINATION_KEY_ITEMS] = {'item': result[settings.LAMB_PAGINATION_KEY_ITEMS]}
-
     return result
 
 
@@ -570,14 +554,6 @@
     return res
 
 
-<<<<<<< HEAD
-=======
-def import_class_by_name(name):
-    warnings.warn('import_class_by_name deprecated, use lamb.utils.transformers.import_by_name instead', DeprecationWarning,
-                  stacklevel=2)
-    return import_by_name(name=name)
-
-
 def get_settings_value(*names, req_type: Optional[Callable] = None, allow_none: bool = True, **kwargs):
     if len(names) == 0:
         raise InvalidParamValueError(f'At least one setting name required')
@@ -601,7 +577,6 @@
     raise ImproperlyConfiguredError(f'Could not locate {names_msg} settings value')
 
 
->>>>>>> 02114433
 def inject_app_defaults(application: str):
     """Inject an application's default settings"""
     try:
