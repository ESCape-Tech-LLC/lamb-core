# -*- coding: utf-8 -*-
__author__ = 'KoNEW'


import random
import string
import json
import uuid
import warnings
import logging
import re
import io
import types
import importlib
import functools
import asyncio
import requests
import enum
import sys
import sqlalchemy

from datetime import datetime, date, timedelta
from typing import List, Union, TypeVar, Optional, Dict, Tuple, Any, Callable, BinaryIO
from inspect import isclass
from urllib.parse import urlsplit, urlunsplit, unquote
from collections import OrderedDict
from asgiref.sync import sync_to_async
<<<<<<< HEAD
=======
from cassandra.cqlengine.query import ModelQuerySet
>>>>>>> 2300a9d0
from sqlalchemy import asc, desc
from sqlalchemy.orm import Query
from sqlalchemy.inspection import inspect
from sqlalchemy import Column
from sqlalchemy.ext.hybrid import hybrid_property
from sqlalchemy.orm import ColumnProperty
from sqlalchemy.orm.attributes import QueryableAttribute, InstrumentedAttribute
from sqlalchemy.ext.declarative import DeclarativeMeta
from django.http import HttpRequest
from django.conf import settings
from PIL import Image as PILImage
from xml.etree import cElementTree
from crequest.middleware import CrequestMiddleware

from lamb.exc import InvalidBodyStructureError, InvalidParamTypeError, InvalidParamValueError, ServerError,\
    UpdateRequiredError, ExternalServiceError, ImproperlyConfiguredError
from .dpath import dpath_value


__all__ = [
    'LambRequest', 'parse_body_as_json',  'dpath_value', 'random_string', 'url_append_components',
    'clear_white_space',
    'compact',
    'response_paginated', 'response_sorted', 'response_filtered',

    'get_request_body_encoding', 'get_request_accept_encoding', 'get_current_request',
    'CONTENT_ENCODING_XML', 'CONTENT_ENCODING_JSON', 'CONTENT_ENCODING_MULTIPART',
    'dpath_value',

<<<<<<< HEAD
    'import_by_name', 'inject_app_defaults', 'get_settings_value',
=======
    'import_by_name', 'inject_app_defaults',
>>>>>>> 2300a9d0

    'datetime_end', 'datetime_begin',

    'check_device_info_versions_above',

    'list_chunks',

    'DeprecationClassHelper', 'masked_dict', 'timed_lru_cache', 'timed_lru_cache_clear',
<<<<<<< HEAD
    'async_download_resources', 'async_download_images', 'async_request_urls',

    'image_convert_to_rgb', 'file_is_svg', 'str_coercible',
=======
    'async_download_resources', 'async_download_images', 'image_convert_to_rgb', 'file_is_svg', 'str_coercible',
>>>>>>> 2300a9d0
    'get_columns', 'get_primary_keys',
]


logger = logging.getLogger(__name__)


class LambRequest(HttpRequest):
    """ Class used only for proper type hinting in pycharm, does not guarantee that properties will exist
    :type lamb_db_session: sqlalchemy.orm.Session | None
    :type lamb_execution_meter: lamb.execution_time.ExecutionTimeMeter | None
    :type lamb_device_info: lamb.types.DeviceInfo | None
    :type lamb_trace_id: str | None
    :type lamb_locale: lamb.types.LambLocale | None
    :type lamb_track_id: str | None
    """
    def __init__(self):
        super(LambRequest, self).__init__()
        self.lamb_db_session = None
        self.lamb_execution_meter = None
        self.lamb_device_info = None
        self.lamb_trace_id = None
        self.lamb_locale = None
        self.lamb_track_id = None


# parsing
def parse_body_as_json(request: HttpRequest) -> dict:
    """  Parse request object to dictionary as JSON

    :param request: Request object

    :return:  Body parsed as JSON object

    :raises InvalidBodyStructureError: In case of parsing failed or parsed object is not dictionary
    """
    try:
        body = request.body
    except Exception as e:
        raise ServerError('Invalid request object') from e

    try:
        data = json.loads(body)
        if not isinstance(data, dict):
            raise InvalidBodyStructureError('JSON body of request should be represented in a form of dictionary')
        return data
    except ValueError as e:
        raise InvalidBodyStructureError('Could not parse body as JSON object') from e


# response utilities
PV = TypeVar('PV', list, Query, ModelQuerySet)

<<<<<<< HEAD
=======

>>>>>>> 2300a9d0
def response_paginated(data: PV, request: LambRequest = None, params: Dict = None,
                       add_extended_query: bool = False) -> dict:
    """ Pagination utility

    Will search for limit/offset params in `request.GET` object and apply it to data, returning
    dictionary that includes info about real offset, limit, total_count, items.

    :param data: Instance of list or query to be paginated
    :param request: Http request (deprecated version)
    :param params: Dictionary with params of pagination
    :param add_extended_query: Flag to add to result extended version of data slice
        (including one more item from begin and and of slice)
    """
    # check params override
    if request is not None and params is None:
        params = request.GET

    # parse omit total
    from lamb.utils.transformers import transform_boolean
    total_omit = dpath_value(params, settings.LAMB_PAGINATION_KEY_OMIT_TOTAL, str,
                              transform=transform_boolean, default=False)

    # parse and check offset
    offset = dpath_value(params, settings.LAMB_PAGINATION_KEY_OFFSET, int, default=0)
    if offset < 0:
        raise InvalidParamValueError('Invalid offset value for pagination',
                                     error_details=settings.LAMB_PAGINATION_KEY_OFFSET)

    # parse and check limit
    limit = dpath_value(params, settings.LAMB_PAGINATION_KEY_LIMIT, int,
                        default=settings.LAMB_PAGINATION_LIMIT_DEFAULT)
    if limit < -1:
        raise InvalidParamValueError('Invalid limit value for pagination',
                                     error_details=settings.LAMB_PAGINATION_KEY_LIMIT)
    if limit > settings.LAMB_PAGINATION_LIMIT_MAX:
        raise InvalidParamValueError('Invalid limit value for pagination - exceed max available',
                                     error_details=settings.LAMB_PAGINATION_KEY_LIMIT)

    # calculate extended values
    extended_additional_count = 0
    if offset > 0:
        extended_offset = offset - 1
        extended_additional_count = extended_additional_count + 1
    else:
        extended_offset = offset

    if limit != -1:
        extended_additional_count = extended_additional_count + 1
        extended_limit = limit + extended_additional_count
    else:
        extended_limit = limit

    # prepare result container
    result = OrderedDict()
    result[settings.LAMB_PAGINATION_KEY_OFFSET] = offset
    result[settings.LAMB_PAGINATION_KEY_LIMIT] = limit

    if isinstance(data, Query):
        # SQL

        # def get_count(q):
        #     # TODO: Add dynamic count function choose based on any join presented in query
        #     # TODO: modify query - returns invalid count in case of join with one-to-many objects
        #     count_q = q.statement.with_only_columns([func.count()]).order_by(None)
        #     count = q.session.execute(count_q).scalar()
        #     return count
        #
        # result[settings.LAMB_PAGINATION_KEY_TOTAL] = get_count(data)
        if not total_omit:
            result[settings.LAMB_PAGINATION_KEY_TOTAL] = data.count()
        else:
            result[settings.LAMB_PAGINATION_KEY_TOTAL] = None

        if limit == -1:
            result[settings.LAMB_PAGINATION_KEY_ITEMS] = data.offset(offset).all()
        else:
            result[settings.LAMB_PAGINATION_KEY_ITEMS] = data.offset(offset).limit(limit).all()

        if add_extended_query:
            if extended_limit == -1:
                result[settings.LAMB_PAGINATION_KEY_ITEMS_EXTENDED] = data.offset(extended_offset).all()
            else:
                result[settings.LAMB_PAGINATION_KEY_ITEMS_EXTENDED] = data.offset(extended_offset)\
                    .limit(extended_limit)\
                    .all()
    elif isinstance(data, ModelQuerySet):
        # Cassandra

        result[settings.LAMB_PAGINATION_KEY_TOTAL] = data.count() if not total_omit else None
        if limit == -1:
            result[settings.LAMB_PAGINATION_KEY_ITEMS] = data.all()[offset:]
        else:
            result[settings.LAMB_PAGINATION_KEY_ITEMS] = data.all()[offset:offset+limit]
    elif isinstance(data, list):
        # List

        if not total_omit:
            result[settings.LAMB_PAGINATION_KEY_TOTAL] = len(data)
        else:
            result[settings.LAMB_PAGINATION_KEY_TOTAL] = None

        if limit == -1:
            result[settings.LAMB_PAGINATION_KEY_ITEMS] = data[offset:]
        else:
            result[settings.LAMB_PAGINATION_KEY_ITEMS] = data[offset: offset + limit]

        if add_extended_query:
            if extended_limit == -1:
                result[settings.LAMB_PAGINATION_KEY_ITEMS_EXTENDED] = data[offset:]
            else:
                result[settings.LAMB_PAGINATION_KEY_ITEMS_EXTENDED] = \
                    data[extended_offset: extended_offset + extended_limit]
    else:
        result = data

<<<<<<< HEAD
=======
    # little hack for XML proper serialization
    if request is not None and \
            request.META is not None and \
            'HTTP_ACCEPT' in request.META.keys() and \
            request.META['HTTP_ACCEPT'] == 'application/xml' and \
            settings.LAMB_PAGINATION_KEY_ITEMS in result.keys():

        result[settings.LAMB_PAGINATION_KEY_ITEMS] = {'item': result[settings.LAMB_PAGINATION_KEY_ITEMS]}

>>>>>>> 2300a9d0
    return result


Sorter = Tuple[str, Callable]


def _get_instance_sorting_attribute_names(ins: object) -> List[str]:
    # TODO: add support for instance and model class params
    # TODO: cache results
    # discover sortable attributes
    sortable_attributes = set()

    # append columns
    sortable_attributes.update(set(ins.mapper.column_attrs.values()))

    # append hybrid attributes
    sortable_attributes.update(set([
        ormd for ormd in ins.all_orm_descriptors if type(ormd) == hybrid_property
    ]))

    result = []
    for ormd in sortable_attributes:
        if isinstance(ormd, Column):
            orm_attr_name = ormd.name
        elif isinstance(ormd, (ColumnProperty, QueryableAttribute)):
            orm_attr_name = ormd.key
        elif isinstance(ormd, hybrid_property):
            orm_attr_name = ormd.__name__
        else:
            logger.warning(f'Unsupported orm_descriptor type: {ormd, ormd.__class__}')
            raise ServerError('Could not serialize data')
        result.append(orm_attr_name)

    return result


def _sorting_parse_sorter(raw_sorting_descriptor: str, model_inspection) -> Sorter:
    """ Parse single sorting descriptor """
    # check against regex and extract field and function
    full_regex = re.compile(r'^\w+{\w+}$')
    short_regex = re.compile(r'^\w+$')
    if full_regex.match(raw_sorting_descriptor) is not None:
        index = raw_sorting_descriptor.index('{')
        field = raw_sorting_descriptor[:index]
        sort_functor = raw_sorting_descriptor[index + 1:-1]
    elif short_regex.match(raw_sorting_descriptor) is not None:
        field = raw_sorting_descriptor
        sort_functor = 'desc'
    else:
        raise InvalidParamValueError('Invalid sorting descriptor format %s' % raw_sorting_descriptor,
                                     error_details={'key_path': 'sorting', 'descriptor': raw_sorting_descriptor})

    # check against meta data
    sortable_attributes = _get_instance_sorting_attribute_names(model_inspection)
    field = field.lower()
    if field not in sortable_attributes:
        raise InvalidParamValueError(
            'Invalid sorting_field value for descriptor %s. Not found in model' % raw_sorting_descriptor,
            error_details={'key_path': 'sorting', 'descriptor': raw_sorting_descriptor, 'field': field})

    sort_functor = sort_functor.lower()
    if sort_functor not in ['asc', 'desc']:
        raise InvalidParamValueError(
            'Invalid sorting_direction value for descriptor %s. Should be one [asc or desc]' % raw_sorting_descriptor,
            error_details={'key_path': 'sorting', 'descriptor': raw_sorting_descriptor})

    sort_functor = asc if sort_functor == 'asc' else desc

    return field, sort_functor


def _sorting_parse_descriptors(raw_sorting_descriptors: Optional[str], model_inspection) -> List[Sorter]:
    """ Parse list of sorting descriptors """
    # early return and check params
    if raw_sorting_descriptors is None:
        return []
    if not isinstance(raw_sorting_descriptors, str):
        logger.warning(f'Invalid sorting descriptors type received: {raw_sorting_descriptors}')
        raise InvalidParamTypeError('Invalid sorting descriptors type')
    raw_sorting_descriptors = unquote(raw_sorting_descriptors)  # dirty hack for invalid arg transfer
    raw_sorting_descriptors = raw_sorting_descriptors.lower()

    # parse data
    sorting_descriptors_list = raw_sorting_descriptors.split(',')
    sorting_descriptors_list = [sd for sd in sorting_descriptors_list if len(sd) > 0]
    result = []
    for sd in sorting_descriptors_list:
        result.append(_sorting_parse_sorter(sd, model_inspection))
    return result


def _sorting_apply_sorters(sorters: List[Sorter],
                           query: Query,
                           model_class: DeclarativeMeta,
                           check_duplicate: bool = True) -> Query:
    applied_sort_fields: List[str] = list()
    for (_sorting_field, _sorting_functor) in sorters:
        if _sorting_field in applied_sort_fields and check_duplicate:
            logger.debug(f'skip duplicate sorting field: {_sorting_field}')
            continue
        logger.debug(f'apply sorter: {_sorting_field, _sorting_functor}')
        query = query.order_by(_sorting_functor(getattr(model_class, _sorting_field)))
        applied_sort_fields.append(_sorting_field)
    return query


def response_sorted(
        query: Query,
        model_class: DeclarativeMeta,
        params: dict,
        default_sorting: str = None,
        **kwargs) -> Query:
    """ Apply order by sortings to sqlalchemy query instance from params dictionary

    :param query: SQLAlchemy query instance to be sorted
    :param model_class: Model class for columns introspection
    :param params: Dictionary that contains params of sorting
    :param default_sorting: Default sorting descriptors
    :param final_sorting: Final step sorting - if provided in kwargs it would be parsed as descriptor and applied
        to query. By default final step of sorting - is to sort via primary key of model class.
    :param start_sorting: Initial sorting step - if provided in kwargs it would be parsed as descriptor and applied
        to query before all other descriptors.
    """
    # check params
    if not isinstance(params, dict):
        raise ServerError('Improperly configured sorting params dictionary')
    if not isinstance(model_class, DeclarativeMeta):
        raise ServerError('Improperly configured model class meta-data for sorting introspection')
    if not isinstance(query, Query):
        raise ServerError('Improperly configured query item for sorting')

    # prepare inspection and container
    model_inspection = inspect(model_class)

    # discover and apply start sorters
    all_sorters: List[Sorter] = []
    start_sorters = _sorting_parse_descriptors(
        raw_sorting_descriptors=kwargs.get('start_sorting', None),
        model_inspection=model_inspection
    )
    logger.debug(f'sorters parsed start_sorting: {start_sorters}')
    all_sorters.extend(start_sorters)

    # discover and apply client sorters
    client_sorters = _sorting_parse_descriptors(
        raw_sorting_descriptors=dpath_value(params, settings.LAMB_SORTING_KEY, str, default=default_sorting),
        model_inspection=model_inspection
    )
    logger.debug(f'sorters parsed client_sorters: {client_sorters}')
    all_sorters.extend(client_sorters)

    # discover and apply final sorters
    final_sorters = []
    if 'final_sorting' in kwargs.keys():
        # final_sorting exist - should parse and apply descriptors
        final_sorting_descriptors = kwargs['final_sorting']
        if final_sorting_descriptors is not None:
            final_sorters = _sorting_parse_descriptors(
                raw_sorting_descriptors=final_sorting_descriptors,
                model_inspection=model_inspection
            )
            logger.debug(f'sorters parsed final_sorters [explicit]: {final_sorters}')
    else:
        # if final sorting omitted - use primary key
        primary_key_columns = [c.name for c in model_inspection.primary_key]
        primary_key_descriptors = ','.join([f'{pk_column}{{desc}}' for pk_column in primary_key_columns])
        primary_key_sorters = _sorting_parse_descriptors(
            raw_sorting_descriptors=primary_key_descriptors,
            model_inspection=model_inspection
        )
        logger.debug(f'sorters parsed final_sorters [implicit pkey]: {final_sorters}')
        final_sorters = primary_key_sorters

    # apply sorters
    all_sorters.extend(final_sorters)
    query = _sorting_apply_sorters(
        sorters=all_sorters,
        query=query,
        model_class=model_class,
        check_duplicate=True
    )

    return query


def response_filtered(
        query: Query,
        filters: List['lamb.utils.filters.Filter'],
        request: LambRequest = None,
        params: Dict = None) -> Query:
    # check params override
    if request is not None and params is None:
        params = request.GET

    # check params
    from lamb.utils.filters import Filter
    if not isinstance(query, Query):
        logger.warning('Invalid query data type: %s' % query)
        raise ServerError('Improperly configured query item for filtering')
    
    for f in filters:
        if not isinstance(f, Filter):
            logger.warning('Invalid filters item data type: %s' % f)
            raise ServerError('Improperly configured filters for filtering')

    # apply filters
    for f in filters:
        query = f.apply_to_query(query=query, params=params)

    return query


# compacting
def compact(obj: Union[list, dict]) -> Union[list, dict]:
    """ Compact version of container """
    if isinstance(obj, list):
        return [o for o in obj if o is not None]
    elif isinstance(obj, dict):
        return {k: v for k, v in obj.items() if v is not None}
    else:
        return obj


# content/response encoding
CONTENT_ENCODING_JSON = 'application/json'
CONTENT_ENCODING_XML = 'application/xml'
CONTENT_ENCODING_MULTIPART = 'multipart/form-data'


def _get_encoding_for_header(request: HttpRequest, header: str) -> str:
    """" Extract header value from request and interpret it as encoding value

    :raises InvalidParamTypeError: In case header value is not of type string
    """
    # check param types
    if not isinstance(request, HttpRequest):
        raise InvalidParamTypeError('Invalid request instance datatype to determine encoding')
    if not isinstance(header, str):
        raise InvalidParamTypeError('Invalid header datatype to determine encoding')

    # extract header
    header = header.upper()
    header_value = request.META.get(header, 'application/json')
    if not isinstance(header_value, str):
        raise InvalidParamTypeError('Invalid datatype of header value to determine encoding')

    header_value = header_value.lower()
    prefix_mapping = {
        'application/json': CONTENT_ENCODING_JSON,
        'application/xml': CONTENT_ENCODING_XML,
        'text/xml': CONTENT_ENCODING_XML,
        'multipart/form-data': CONTENT_ENCODING_MULTIPART,
    }
    result = header_value
    for key, value in prefix_mapping.items():
        if header_value.startswith(key):
            result = value
            break

    return result


def get_request_body_encoding(request: HttpRequest) -> str:
    """ Extract request body encoding operating over Content-Type HTTP header """
    return _get_encoding_for_header(request, 'CONTENT_TYPE')


def get_request_accept_encoding(request: HttpRequest) -> str:
    """ Extract request accept encoding operating over Http-Accept HTTP header """
    return _get_encoding_for_header(request, 'HTTP_ACCEPT')


def get_current_request() -> Optional[LambRequest]:
    return CrequestMiddleware.get_request(None)


# datetime
def datetime_end(value: Union[date, datetime]) -> datetime:
    if not isinstance(value, (date, datetime)):
        raise InvalidParamTypeError('Invalid data type for date/datetime convert')

    return datetime(
        year=value.year,
        month=value.month,
        day=value.day,
        hour=23,
        minute=59,
        second=59,
        microsecond=999,
        tzinfo=getattr(value, 'tzinfo', None)
    )


def datetime_begin(value: Union[date, datetime]) -> datetime:
    if not isinstance(value, (date, datetime)):
        raise InvalidParamTypeError('Invalid data type for date/datetime convert')

    return datetime(
        year=value.year,
        month=value.month,
        day=value.day,
        hour=0,
        minute=0,
        second=0,
        microsecond=0,
        tzinfo=getattr(value, 'tzinfo', None)
    )


# other
def import_by_name(name: str):
    # try to import as module
    def _import_module(_name) -> Optional[types.ModuleType]:
        try:
            return importlib.import_module(_name)
        except ImportError:
            return None

    res = _import_module(name)
    if res is None:
        module, _, func_or_class = name.rpartition('.')
        mod = _import_module(module)
        try:
            res = getattr(mod, func_or_class)
        except AttributeError as e:
            raise ImportError(f'Could not load {name}') from e

    return res


<<<<<<< HEAD
def get_settings_value(*names, req_type: Optional[Callable] = None, allow_none: bool = True, **kwargs):
    if len(names) == 0:
        raise InvalidParamValueError(f'At least one setting name required')
    elif len(names) == 1:
        names_msg = names[0]
    else:
        names_msg = f'{names[0]} ({"/".join(names[1:])})'

    for index, name in enumerate(names):
        try:
            result = dpath_value(settings, key_path=name, req_type=req_type, allow_none=allow_none, **kwargs)
            if index > 0:
                warnings.warn('Use of deprecated settings param %s, use %s instead' % (name, names[0]),
                              DeprecationWarning)
            return result
        except (ImportError, AttributeError, InvalidBodyStructureError):
            continue
        except Exception as e:
            raise ImproperlyConfiguredError(f'Could not locate {names_msg} settings value with params:'
                                            f' req_type={req_type}, allow_none={allow_none}, kwargs={kwargs}') from e
    raise ImproperlyConfiguredError(f'Could not locate {names_msg} settings value')


=======
>>>>>>> 2300a9d0
def inject_app_defaults(application: str):
    """Inject an application's default settings"""
    try:
        __import__('%s.settings' % application)
        import sys

        # Import our defaults, project defaults, and project settings
        _app_settings = sys.modules['%s.settings' % application]
        _def_settings = sys.modules['django.conf.global_settings']
        _settings = sys.modules['django.conf'].settings

        # Add the values from the application.settings module
        for _k in dir(_app_settings):
            if _k.isupper():
                # Add the value to the default settings module
                setattr(_def_settings, _k, getattr(_app_settings, _k))

                # Add the value to the settings, if not already present
                if not hasattr(_settings, _k):
                    setattr(_settings, _k, getattr(_app_settings, _k))
    except ImportError:
        # Silently skip failing settings modules
        pass


def url_append_components(baseurl: str = '', components: List[str] = None) -> str:
    """ Append path components to url """
    components = [str(c) for c in components] if components else []
    split = urlsplit(baseurl)
    scheme, netloc, path, query, fragment = (split[:])
    if len(path) > 0:
        components.insert(0, path)
    path = '/'.join(c.strip('/') for c in components)
    result = urlunsplit((scheme, netloc, path, query, fragment))
    return result


def clear_white_space(value: Optional[str]) -> Optional[str]:
    """ Clear whitespaces from string: from begining, from ending and repeat in body

    :raises InvalidParamTypeError: In case of value is not string
    """
    if value is None:
        return value
    if not isinstance(value, str):
        raise InvalidParamTypeError('Invalid param type, string expected')
    return ' '.join(value.split())


def random_string(length: int = 10, char_set: str = string.ascii_letters + string.digits) -> str:
    """ Generate random string

    :param length: Length of string to generate, by default 10
    :param char_set: Character set as string to be used as source for random, by default alphanumeric
    """
    result = ''
    for _ in range(length):
        result += random.choice(char_set)
    return result


class DeprecationClassHelper(object):
    def __init__(self, new_target):
        self.new_target = new_target

    def _warn(self):
        warnings.warn(f'Class is deprecated, use {self.new_target} instead', DeprecationWarning, stacklevel=3)

    def __call__(self, *args, **kwargs):
        self._warn()
        return self.new_target(*args, **kwargs)

    def __getattr__(self, attr):
        self._warn()
        return getattr(self.new_target, attr)


def check_device_info_versions_above(source: Any,
                                     versions: List[Tuple[str, int]],
                                     default: bool
                                     ) -> bool:
    """ Application versions check function

        If request/device_info object have info about platform and app build will check compatibility of versions:
        - `default` value used in case of device_info version missing
        - for matched platforms compare app_build field and returns True/False depends on result
    """
    from lamb.types.device_info import DeviceInfo

    # prepare params
    if isinstance(source, HttpRequest):
        _source = getattr(source, 'lamb_device_info', None)
    else:
        _source = source

    if not isinstance(_source, (DeviceInfo, None.__class__)):
        logger.warning(f'received object: {source, source.__class__}')
        raise ServerError(f'Invalid object received for version checking')

    # early return
    if source is None:
        return default
    if _source.app_build is None:
        return default
    if _source.device_platform is None:
        return default

    for min_v in versions:
        try:
            _platform = min_v[0].lower()
            _min_app_build = int(min_v[1]) if not isinstance(min_v[1], (int, float)) else min_v[1]
            if _source.device_platform.lower() == _platform and _min_app_build > _source.app_build:
                return False
        except Exception as e:
            logger.warning(f'Skip above version checking for {min_v} cause of invalid structure, error: {e}')
            continue

    return True


def masked_dict(dct: Dict[Any, Any], *masking_keys) -> Dict[Any, Any]:
    return {k: v if k not in masking_keys else '*****' for k, v in dct.items()}


def list_chunks(lst: list, n: int):
    """Yield successive n-sized chunks from lst."""
    for i in range(0, len(lst), n):
        yield lst[i:i + n]


# time cached
_timed_lru_cache_functions: Dict[Callable, Callable] = {}


def timed_lru_cache(**timedelta_kwargs):
    def _wrapper(func):
        update_delta = timedelta(**timedelta_kwargs)
        next_update = datetime.utcnow() + update_delta
        func_full_name = f'{sys.modules[func.__module__].__name__}.{func.__name__}'
        logger.debug(f'timed_lru_cache initial update calculated: {func_full_name} -> {next_update}')
        # Apply @lru_cache to func with no cache size limit
        func_lru_cached = functools.lru_cache(None)(func)

        _timed_lru_cache_functions[func] = func_lru_cached
        logger.debug(f'time cached functions: {_timed_lru_cache_functions}')

        @functools.wraps(func_lru_cached)
        def _wrapped(*args, **kwargs):
            nonlocal next_update
            now = datetime.utcnow()
            if now >= next_update:
                func_lru_cached.cache_clear()
                next_update = now + update_delta
                logger.debug(f'timed_lru_cache next update calculated: {func_full_name} -> {next_update}')
            return func_lru_cached(*args, **kwargs)

        return _wrapped

    return _wrapper


def timed_lru_cache_clear():
    for func, wrapped_func in _timed_lru_cache_functions.items():
        wrapped_func.cache_clear()
        logger.warning(f'time_lru_cache cleared for: {func} -> {wrapped_func}')


# async downloads
@enum.unique
class AsyncFallStrategy(str, enum.Enum):
    RAISING = 'RAISING'
    NONE = 'NONE'
    EXCEPTION = 'EXCEPTION'


def _handle_async_fall(e: Exception, fall_strategy: AsyncFallStrategy):
    if fall_strategy == AsyncFallStrategy.RAISING:
        raise e
    elif fall_strategy == AsyncFallStrategy.NONE:
        return None
    elif fall_strategy == AsyncFallStrategy.EXCEPTION:
        return e
    else:
        logger.warning(f'Invalid strategy received: {fall_strategy}')
        raise ServerError('Invalid async fall strategy mode')


@sync_to_async
def _async_request_url(url: Optional[str],
                       timeout,
                       fall_strategy: AsyncFallStrategy,
                       headers: Optional[Dict[str, Any]] = None
                       ) -> Optional[Union[requests.Response, Exception]]:
    logger.debug(f'downloading resource from url: {url}, timeout={timeout}, headers={headers}')
    if url is None:
        return None
    else:
        try:
            headers = headers or {}
            res = requests.get(url, timeout=timeout, headers=headers)
            if res.status_code != 200:
                raise ExternalServiceError(f'Could not download resource, invalid status: {url}')
            return res
        except Exception as e:
            return _handle_async_fall(e, fall_strategy)


async def _async_request_resources(urls: List[Optional[str]],
                                   timeout: int,
                                   fall_strategy: AsyncFallStrategy,
                                   headers: Optional[Dict[str, Any]] = None
                                   ) -> List[Optional[Union[requests.Response, Exception]]]:
    tasks = []
    for url in urls:
        tasks.append(_async_request_url(url=url, timeout=timeout, headers=headers, fall_strategy=fall_strategy))
    result = await asyncio.gather(*tasks)

    return result


def async_request_urls(urls: List[Optional[str]],
                  timeout=30,
                  headers: Optional[Dict[str, Any]] = None,
                  fall_strategy: AsyncFallStrategy = AsyncFallStrategy.RAISING
                  ) -> List[Optional[Union[requests.Response, Exception]]]:
    loop = asyncio.new_event_loop()
    try:
        asyncio.set_event_loop(loop)
        result = loop.run_until_complete(
            _async_request_resources(urls=urls, timeout=timeout, headers=headers, fall_strategy=fall_strategy)
        )
    finally:
        loop.close()
    return result


def async_download_resources(urls: List[Optional[str]],
                             timeout=30,
                             headers: Optional[Dict[str, Any]] = None,
                             fall_strategy: AsyncFallStrategy = AsyncFallStrategy.RAISING
                             ) -> List[Optional[bytes]]:
    result = async_request_urls(urls=urls, timeout=timeout, headers=headers, fall_strategy=fall_strategy)
    result = [res.content if isinstance(res, requests.Response) else res for res in result]
    return result


def async_download_images(urls: List[Optional[str]],
                          timeout=30,
                          headers: Optional[Dict[str, Any]] = None,
                          fall_strategy: AsyncFallStrategy = AsyncFallStrategy.RAISING
                          ) -> List[Optional[PILImage.Image]]:
    result = async_download_resources(urls=urls, timeout=timeout, headers=headers, fall_strategy=fall_strategy)
    buffer = []
    for index, res in enumerate(result):
        try:
            if res is None:
                buffer.append(None)
                continue
            buffer.append(PILImage.open(io.BytesIO(res)))
        except Exception as e:
            buffer.append(_handle_async_fall(e, fall_strategy))
    return buffer


def image_convert_to_rgb(image: PILImage.Image) -> PILImage.Image:
    if image.mode == 'RGBA':
        image.load()
        background = PILImage.new('RGB', image.size, (255, 255, 255))
        background.paste(image, mask=image.split()[3])
        return background
    else:
        return image.convert('RGB')


def file_is_svg(file: Union[str, BinaryIO]) -> bool:

    try:
        tag = next(cElementTree.iterparse(file, ('start',)))[1].tag
    except cElementTree.ParseError:
        return False

    return tag == '{http://www.w3.org/2000/svg}svg'


def str_coercible(cls):
    def __str__(self):
        return self.__unicode__()

    cls.__str__ = __str__
    return cls


def get_columns(mixed):
    """
    Return a collection of all Column objects for given SQLAlchemy
    object.

    The type of the collection depends on the type of the object to return the
    columns from.

    :param mixed:
        SA Table object, SA Mapper, SA declarative class, SA declarative class
        instance or an alias of any of these objects
    """
    if isinstance(mixed, sqlalchemy.sql.selectable.Selectable):
        try:
            return mixed.selected_columns
        except AttributeError:  # SQLAlchemy <1.4
            return mixed.c
    if isinstance(mixed, sqlalchemy.orm.util.AliasedClass):
        return sqlalchemy.inspect(mixed).mapper.columns
    if isinstance(mixed, sqlalchemy.orm.Mapper):
        return mixed.columns
    if isinstance(mixed, InstrumentedAttribute):
        return mixed.property.columns
    if isinstance(mixed, ColumnProperty):
        return mixed.columns
    if isinstance(mixed, sqlalchemy.Column):
        return [mixed]
    if not isclass(mixed):
        mixed = mixed.__class__
    return sqlalchemy.inspect(mixed).columns


def get_primary_keys(mixed):
    """
    Return an OrderedDict of all primary keys for given Table object,
    declarative class or declarative class instance.

    :param mixed:
        SA Table object, SA declarative class or SA declarative class instance
    """
    return OrderedDict(
        (
            (key, column) for key, column in get_columns(mixed).items()
            if column.primary_key
        )
    )<|MERGE_RESOLUTION|>--- conflicted
+++ resolved
@@ -25,12 +25,10 @@
 from urllib.parse import urlsplit, urlunsplit, unquote
 from collections import OrderedDict
 from asgiref.sync import sync_to_async
-<<<<<<< HEAD
-=======
 from cassandra.cqlengine.query import ModelQuerySet
->>>>>>> 2300a9d0
 from sqlalchemy import asc, desc
 from sqlalchemy.orm import Query
+from sqlalchemy.ext.declarative import DeclarativeMeta
 from sqlalchemy.inspection import inspect
 from sqlalchemy import Column
 from sqlalchemy.ext.hybrid import hybrid_property
@@ -58,11 +56,7 @@
     'CONTENT_ENCODING_XML', 'CONTENT_ENCODING_JSON', 'CONTENT_ENCODING_MULTIPART',
     'dpath_value',
 
-<<<<<<< HEAD
     'import_by_name', 'inject_app_defaults', 'get_settings_value',
-=======
-    'import_by_name', 'inject_app_defaults',
->>>>>>> 2300a9d0
 
     'datetime_end', 'datetime_begin',
 
@@ -71,13 +65,9 @@
     'list_chunks',
 
     'DeprecationClassHelper', 'masked_dict', 'timed_lru_cache', 'timed_lru_cache_clear',
-<<<<<<< HEAD
     'async_download_resources', 'async_download_images', 'async_request_urls',
 
     'image_convert_to_rgb', 'file_is_svg', 'str_coercible',
-=======
-    'async_download_resources', 'async_download_images', 'image_convert_to_rgb', 'file_is_svg', 'str_coercible',
->>>>>>> 2300a9d0
     'get_columns', 'get_primary_keys',
 ]
 
@@ -131,10 +121,7 @@
 # response utilities
 PV = TypeVar('PV', list, Query, ModelQuerySet)
 
-<<<<<<< HEAD
-=======
-
->>>>>>> 2300a9d0
+
 def response_paginated(data: PV, request: LambRequest = None, params: Dict = None,
                        add_extended_query: bool = False) -> dict:
     """ Pagination utility
@@ -250,18 +237,6 @@
     else:
         result = data
 
-<<<<<<< HEAD
-=======
-    # little hack for XML proper serialization
-    if request is not None and \
-            request.META is not None and \
-            'HTTP_ACCEPT' in request.META.keys() and \
-            request.META['HTTP_ACCEPT'] == 'application/xml' and \
-            settings.LAMB_PAGINATION_KEY_ITEMS in result.keys():
-
-        result[settings.LAMB_PAGINATION_KEY_ITEMS] = {'item': result[settings.LAMB_PAGINATION_KEY_ITEMS]}
-
->>>>>>> 2300a9d0
     return result
 
 
@@ -592,7 +567,6 @@
     return res
 
 
-<<<<<<< HEAD
 def get_settings_value(*names, req_type: Optional[Callable] = None, allow_none: bool = True, **kwargs):
     if len(names) == 0:
         raise InvalidParamValueError(f'At least one setting name required')
@@ -616,8 +590,6 @@
     raise ImproperlyConfiguredError(f'Could not locate {names_msg} settings value')
 
 
-=======
->>>>>>> 2300a9d0
 def inject_app_defaults(application: str):
     """Inject an application's default settings"""
     try:
