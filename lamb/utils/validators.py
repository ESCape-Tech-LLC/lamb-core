from __future__ import annotations

import ipaddress
import logging
from typing import List, Union, AnyStr, TypeVar, Optional

from django.core.validators import URLValidator, EmailValidator, ValidationError

# SQLAlchemy
from sqlalchemy_utils import PhoneNumber

# Lamb Framework
from lamb.exc import (
    ApiError,
    ServerError,
    InvalidParamTypeError,
    InvalidParamValueError,
)

logger = logging.getLogger(__name__)

__all__ = [
    "validate_range",
    "validate_length",
    "validate_phone_number",
    "validate_email",
    "validate_url",
    "validate_port",
<<<<<<< HEAD
    "validate_ip_address",
=======
    "validate_timeout",
    "validate_not_empty",
>>>>>>> 81827a72
]

VT = TypeVar("VT")


def validate_range(
    value: Optional[VT],
    min_value: Optional[VT] = None,
    max_value: Optional[VT] = None,
    key: str = None,
    allow_none: bool = False,
) -> Optional[VT]:
    """Value within interval validator
    :param value: Value to be checked
    :param min_value: Interval bottom limit
    :param max_value: Interval top limit
    :param key: Optional key to include in exception description as details
    :param allow_none: Flag to make None value valid returning None
    :raises InvalidParamValueError: In case of value out of interval
    :raises InvalidParamTypeError: In case of any other exception
    """
    if value is None and allow_none:
        return value

    try:
        if (min_value is not None and min_value > value) or (max_value is not None and max_value < value):
            raise InvalidParamValueError(
                f"Invalid param {key} value or type, should be between {min_value} and {max_value}", error_details=key
            )
        # if value < min_value or value > max_value:
        #     raise InvalidParamValueError(
        #         f"Invalid param {key} value or type, should be between {min_value} and {max_value}", error_details=key
        #     )
        return value
    except InvalidParamValueError:
        raise
    except Exception as e:
        raise InvalidParamTypeError("Invalid param type for %s" % key, error_details=key) from e


def validate_length(
    value: Optional[VT],
    min_length: Optional[int] = None,
    max_length: Optional[int] = None,
    key: Optional[str] = None,
    allow_none: bool = False,
    trimming: bool = True,
    empty_as_none: bool = True,
) -> Optional[VT]:
    """Validate value of Sized datatype for min/max length
    :param value: value to be checked
    :param min_length: minimal length (None - skip check)
    :param max_length: maximum length (None - skip check)
    :param key: optional key to include in exception description as details
    :param allow_none: flag to make None value valid returning None
    :param trimming: flag to trim string values (removes whitespace symbols)
    :param empty_as_none: flag to return empty string as None
    :return: validated value
    :raises InvalidParamValueError: In case of value out of min/max interval
    :raises ServerError: In case of any other exception
    """
    # early return
    if value is None and allow_none:
        return None

    # pre-patch
    if isinstance(value, str) and trimming:
        value = " ".join(value.split())
        if len(value) == 0 and empty_as_none:
            value = None
        if value is None:
            if allow_none:
                return value
            else:
                InvalidParamValueError(f"Field {key} have invalid length. Could not be empty", error_details=key)

    # check data type
    try:
        length = len(value)
    except Exception as e:
        raise InvalidParamTypeError(
            f"Invalid param type for {key}, that not support length info", error_details=key
        ) from e

    # check length
    if min_length and max_length and min_length > max_length:
        logger.warning(f"validate_length invalid call: [value = {value}, min={min_length}, max={max_length}]")
        raise ServerError("Invalid length check call")
    if min_length is not None and length < min_length:
        raise InvalidParamValueError(f"Field {key} have invalid length. Minimum = {min_length}", error_details=key)
    if max_length is not None and length > max_length:
        raise InvalidParamValueError(f"Field {key} have invalid length. Maximum = {max_length}", error_details=key)

    return value


def validate_phone_number(
    phone_number: Optional[str], region: Optional[str] = None, allow_none: bool = False, check_valid: bool = True
) -> Optional[PhoneNumber]:
    """Validate value as valid phone number"""
    # early return
    if phone_number is None and allow_none:
        return None

    if isinstance(phone_number, PhoneNumber):
        return phone_number

    # parse
    try:
        if region is not None:
            region = region.upper()
        phone_number = PhoneNumber(phone_number, region)
        if check_valid and not phone_number.is_valid_number():
            raise InvalidParamValueError("Phone number is not valid")
        logger.debug(f"parsed phone number: {phone_number.e164}")
        return phone_number
    except ApiError:
        raise
    except Exception as e:
        raise InvalidParamValueError("Phone number validation failed") from e


def validate_email(value: Optional[str], allow_none: bool = False) -> Optional[str]:
    # early return
    if value is None and allow_none:
        return value

    # parse value
    try:
        EmailValidator()(value)
        return value
    except ValidationError as e:
        raise InvalidParamValueError("Invalid email format") from e


def validate_url(value: Optional[str], allow_none: bool = False, schemes: List[str] = None) -> Optional[str]:
    # early return
    if value is None and allow_none:
        return value

    # parse value
    schemes = schemes or ["https", "http"]
    try:
        URLValidator(schemes=schemes)(value)
        return value
    except ValidationError as e:
        raise InvalidParamValueError("Invalid URL format") from e


def validate_port(value: Optional[Union[int, AnyStr]], allow_none: bool = False) -> Optional[int]:
    # early return
    if value is None and allow_none:
        return value

    # convert
    try:
        value = int(value)
    except Exception as e:
        raise InvalidParamTypeError("Invalid port number") from e

    return validate_range(value, min_value=0, max_value=65535)


<<<<<<< HEAD
def validate_ip_address(value: str, version: Optional[int] = None):
    try:
        ip = ipaddress.ip_address(value)
    except ValueError as e:
        raise InvalidParamValueError("Invalid ip address") from e
    if version is not None and ip.version != version:
        raise InvalidParamValueError(f"Invalid ip address. Version check failed. "
                                     f"Actual: {ip.version}, requested: {version}.")
    return value
=======
# sugar


def validate_timeout(value: float) -> float:
    return validate_range(value, min_value=0.0)


def validate_not_empty(value: Optional[VT], min_length=1) -> VT:
    return validate_length(value=value, min_length=min_length)
>>>>>>> 81827a72
<|MERGE_RESOLUTION|>--- conflicted
+++ resolved
@@ -1,7 +1,7 @@
 from __future__ import annotations
 
+import logging
 import ipaddress
-import logging
 from typing import List, Union, AnyStr, TypeVar, Optional
 
 from django.core.validators import URLValidator, EmailValidator, ValidationError
@@ -26,12 +26,9 @@
     "validate_email",
     "validate_url",
     "validate_port",
-<<<<<<< HEAD
     "validate_ip_address",
-=======
     "validate_timeout",
     "validate_not_empty",
->>>>>>> 81827a72
 ]
 
 VT = TypeVar("VT")
@@ -195,24 +192,22 @@
     return validate_range(value, min_value=0, max_value=65535)
 
 
-<<<<<<< HEAD
 def validate_ip_address(value: str, version: Optional[int] = None):
     try:
         ip = ipaddress.ip_address(value)
     except ValueError as e:
         raise InvalidParamValueError("Invalid ip address") from e
     if version is not None and ip.version != version:
-        raise InvalidParamValueError(f"Invalid ip address. Version check failed. "
-                                     f"Actual: {ip.version}, requested: {version}.")
+        raise InvalidParamValueError(
+            f"Invalid ip address. Version check failed. " f"Actual: {ip.version}, requested: {version}."
+        )
     return value
-=======
+
+
 # sugar
-
-
 def validate_timeout(value: float) -> float:
     return validate_range(value, min_value=0.0)
 
 
 def validate_not_empty(value: Optional[VT], min_length=1) -> VT:
-    return validate_length(value=value, min_length=min_length)
->>>>>>> 81827a72
+    return validate_length(value=value, min_length=min_length)