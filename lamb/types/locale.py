# -*- coding: utf-8 -*-
__author__ = 'KoNEW'

import logging
import babel

from sqlalchemy import types

from lamb.exc import ServerError, InvalidParamValueError, InvalidParamTypeError
from lamb.json.mixins import ResponseEncodableMixin
from lamb.types.scalar_coercible import ScalarCoercible

__all__ = [
    'LambLocale', 'LambLocaleType'
]

logger = logging.getLogger(__name__)


# info class
class LambLocale(ResponseEncodableMixin, babel.Locale):
    def response_encode(self, request=None):
        return str(self)


# database storage suport
class LambLocaleType(types.TypeDecorator, ScalarCoercible):
<<<<<<< HEAD
    """
    LambLocaleType based on LocaleType data field.
    """
=======
    """ LambLocaleType based on sqlalchemy_utils LocaleType data field """
>>>>>>> 02114433

    impl = types.Unicode(10)
    python_type = LambLocale

    def process_bind_param(self, value, dialect):
        if value is None or isinstance(value, str):
            return value

        try:
            return str(value)
        except Exception as e:
            raise ServerError(f'Invalid object type received for store as locale') from e

    def process_result_value(self, value, dialect):
        if value is None:
            return None

        try:
            return LambLocale.parse(value)
        except (ValueError, babel.UnknownLocaleError) as e:
            raise ServerError('Locale fields configured invalid') from e

    def _coerce(self, value):
<<<<<<< HEAD
        if value is not None and not isinstance(value, LambLocale):
            try:
                return LambLocale.parse(value)
            except (ValueError, babel.UnknownLocaleError) as e:
                raise InvalidParamValueError('Unknown or unsupported locale value %s' % value)
        return value

    def process_literal_param(self, value, dialect):
        return str(value)
=======
        if value is None or isinstance(value, LambLocale):
            return value

        try:
            return LambLocale.parse(value)
        except (ValueError, babel.UnknownLocaleError) as e:
            raise InvalidParamValueError('Unknown or unsupported locale value %s' % value)
>>>>>>> 02114433
<|MERGE_RESOLUTION|>--- conflicted
+++ resolved
@@ -8,6 +8,9 @@
 
 from lamb.exc import ServerError, InvalidParamValueError, InvalidParamTypeError
 from lamb.json.mixins import ResponseEncodableMixin
+
+# TODO: fix
+from sqlalchemy_utils.types.scalar_coercible import ScalarCoercible
 from lamb.types.scalar_coercible import ScalarCoercible
 
 __all__ = [
@@ -25,13 +28,7 @@
 
 # database storage suport
 class LambLocaleType(types.TypeDecorator, ScalarCoercible):
-<<<<<<< HEAD
-    """
-    LambLocaleType based on LocaleType data field.
-    """
-=======
-    """ LambLocaleType based on sqlalchemy_utils LocaleType data field """
->>>>>>> 02114433
+    """ LambLocaleType based on LocaleType data field """
 
     impl = types.Unicode(10)
     python_type = LambLocale
@@ -55,17 +52,6 @@
             raise ServerError('Locale fields configured invalid') from e
 
     def _coerce(self, value):
-<<<<<<< HEAD
-        if value is not None and not isinstance(value, LambLocale):
-            try:
-                return LambLocale.parse(value)
-            except (ValueError, babel.UnknownLocaleError) as e:
-                raise InvalidParamValueError('Unknown or unsupported locale value %s' % value)
-        return value
-
-    def process_literal_param(self, value, dialect):
-        return str(value)
-=======
         if value is None or isinstance(value, LambLocale):
             return value
 
@@ -73,4 +59,6 @@
             return LambLocale.parse(value)
         except (ValueError, babel.UnknownLocaleError) as e:
             raise InvalidParamValueError('Unknown or unsupported locale value %s' % value)
->>>>>>> 02114433
+
+    def process_literal_param(self, value, dialect):
+        return str(value)